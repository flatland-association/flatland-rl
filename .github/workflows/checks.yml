--- conflicted
+++ resolved
@@ -199,9 +199,6 @@
                     pip install tox tox-gh-actions
             -   name: Run benchmarks
                 run: tox run -e benchmarks
-<<<<<<< HEAD
-
-=======
             -   uses: actions/upload-artifact@v4
                 with:
                     name: upload-benchmarks-results
@@ -231,5 +228,4 @@
                     python -m pip install --upgrade pip
                     pip install tox tox-gh-actions
             -   name: Run benchmarks
-                run: tox run -e regression
->>>>>>> 7521edbb
+                run: tox run -e regression