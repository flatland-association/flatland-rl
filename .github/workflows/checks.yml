--- conflicted
+++ resolved
@@ -61,7 +61,7 @@
         strategy:
             fail-fast: false
             matrix:
-                python-version: [ "3.10", "3.11", "3.12" ]
+                python-version: [ "3.10", "3.11", "3.12", "3.13" ]
         steps:
             -   name: Check disk space
                 run: df . -h
@@ -89,7 +89,7 @@
         strategy:
             fail-fast: false
             matrix:
-                python-version: [ "3.10", "3.11", "3.12" ]
+                python-version: [ "3.10", "3.11", "3.12", "3.13" ]
         steps:
             -   uses: actions/checkout@v4
             -   name: Install ffmpeg
@@ -97,11 +97,7 @@
             -   name: Set up Python ${{ matrix.python-version }}
                 uses: actions/setup-python@v5
                 with:
-<<<<<<< HEAD
-                    python-version: "3.13"
-=======
-                    python-version: ${{ matrix.python-version }}
->>>>>>> ed89cf0c
+                    python-version: ${{ matrix.python-version }}
             -   name: Start Redis
                 uses: supercharge/redis-github-action@1.7.0
                 with:
@@ -119,22 +115,18 @@
         strategy:
             fail-fast: false
             matrix:
-                python-version: [ "3.10", "3.11", "3.12" ]
-        steps:
-            -   uses: actions/checkout@v4
-            -   name: Set up Python ${{ matrix.python-version }}
-                uses: actions/setup-python@v5
-                with:
-<<<<<<< HEAD
-                    python-version: "3.13"
-=======
+                python-version: [ "3.10", "3.11", "3.12", "3.13" ]
+        steps:
+            -   uses: actions/checkout@v4
+            -   name: Set up Python ${{ matrix.python-version }}
+                uses: actions/setup-python@v5
+                with:
                     python-version: ${{ matrix.python-version }}
             -   name: Download Olten scenario
                 run: |
                     wget "https://github.com/flatland-association/flatland-scenarios/raw/refs/heads/scenario-olten-fix/scenario_olten/data/OLTEN_PARTIALLY_CLOSED_v1.zip" -O OLTEN_PARTIALLY_CLOSED_v1.zip
                     mkdir -p scenarios/scenario_olten/data
                     unzip OLTEN_PARTIALLY_CLOSED_v1 -d scenarios/scenario_olten/data
->>>>>>> ed89cf0c
             -   name: Install tox
                 run: |
                     python -m pip install --upgrade pip
