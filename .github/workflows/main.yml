--- conflicted
+++ resolved
@@ -177,16 +177,7 @@
                         benchmarks/*.prof
                         benchmarks/*.png
                     if-no-files-found: error
-<<<<<<< HEAD
-            -   uses: actions/upload-artifact@v4
-                with:
-                    name: upload-performance_overall-${{ matrix.python-version }}
-                    path: |
-                        benchmarks/performance_overall.png
-                    if-no-files-found: error
-=======
-
->>>>>>> d883be04
+
     benchmarks:
         runs-on: ubuntu-22.04
         strategy:
