import os

import numpy as np

from flatland.envs.generators import sparse_rail_generator, realistic_rail_generator
from flatland.envs.observations import GlobalObsForRailEnv
from flatland.envs.rail_env import RailEnv
from flatland.utils.rendertools import RenderTool, AgentRenderVariant


def test_realistic_rail_generator(vizualization_folder_name=None):
    for test_loop in range(50):
        print("test_loop", test_loop)
        num_agents = np.random.randint(10, 30)
        env = RailEnv(width=np.random.randint(40, 80),
                      height=np.random.randint(10, 20),
                      rail_generator=realistic_rail_generator(nr_start_goal=num_agents + 1,
                                                              seed=test_loop,
                                                              add_max_dead_end=4,
                                                              two_track_back_bone=test_loop % 2 == 0),
                      number_of_agents=num_agents,
                      obs_builder_object=GlobalObsForRailEnv())
        # reset to initialize agents_static
        env_renderer = RenderTool(env, gl="PILSVG", agent_render_variant=AgentRenderVariant.ONE_STEP_BEHIND,
                                  screen_height=600,
                                  screen_width=800)
        env_renderer.render_env(show=True, show_observations=True, show_predictions=False)
        if vizualization_folder_name is not None:
            env_renderer.gl.save_image(
                os.path.join(
                    vizualization_folder_name,
                    "flatland_frame_{:04d}.png".format(test_loop)
                ))
        env_renderer.close_window()


def test_sparse_rail_generator():
    env = RailEnv(width=50,
                  height=50,
                  rail_generator=sparse_rail_generator(num_cities=10,  # Number of cities in map
                                                       num_intersections=10,  # Number of interesections in map
                                                       num_trainstations=50,  # Number of possible start/targets on map
                                                       min_node_dist=6,  # Minimal distance of nodes
                                                       node_radius=3,  # Proximity of stations to city center
                                                       num_neighb=3,  # Number of connections to other cities
                                                       seed=5,  # Random seed
                                                       realistic_mode=True  # Ordered distribution of nodes
                                                       ),
                  number_of_agents=10,
                  obs_builder_object=GlobalObsForRailEnv())
    # reset to initialize agents_static
    env_renderer = RenderTool(env, gl="PILSVG", )
<<<<<<< HEAD
    env_renderer.render_env(show=True, show_observations=True, show_predictions=False)
=======
    env_renderer.render_env(show=True, show_observations=True, show_predictions=False)
    env_renderer.close_window()

# test_realistic_rail_generator("./../rendering/")
>>>>>>> da6d4606
<|MERGE_RESOLUTION|>--- conflicted
+++ resolved
@@ -50,11 +50,4 @@
                   obs_builder_object=GlobalObsForRailEnv())
     # reset to initialize agents_static
     env_renderer = RenderTool(env, gl="PILSVG", )
-<<<<<<< HEAD
-    env_renderer.render_env(show=True, show_observations=True, show_predictions=False)
-=======
-    env_renderer.render_env(show=True, show_observations=True, show_predictions=False)
-    env_renderer.close_window()
-
-# test_realistic_rail_generator("./../rendering/")
->>>>>>> da6d4606
+    env_renderer.render_env(show=True, show_observations=True, show_predictions=False)