--- conflicted
+++ resolved
@@ -1,5 +1,6 @@
 import numpy as np
 
+from flatland.envs.agent_utils import EnvAgent
 from flatland.envs.observations import GlobalObsForRailEnv
 from flatland.envs.rail_env import RailEnv, RailEnvActions
 from flatland.envs.rail_generators import sparse_rail_generator
@@ -31,29 +32,27 @@
                   schedule_generator=sparse_schedule_generator(speed_ration_map),
                   number_of_agents=number_of_agents, stochastic_data=stochastic_data,  # Malfunction data generator
                   obs_builder_object=GlobalObsForRailEnv())
-<<<<<<< HEAD
-    obs, all_rewards, done, _ = env.step({0: 0})
-=======
 
     obs, all_rewards, done, _ = env.step({i: RailEnvActions.MOVE_FORWARD for i in range(number_of_agents)})
->>>>>>> 9fa72a6e
+    for i in range(len(env.agents)):
+        agent: EnvAgent = env.agents[i]
+        print("[{}] status={}, position={}, target={}, initial_position={}".format(i, agent.status, agent.position,
+                                                                                   agent.target,
+                                                                                   agent.initial_position))
 
-    for i in range(len(env.agents)):
+    for i, agent in enumerate(env.agents):
         obs_agents_state = obs[i][1]
         obs_targets = obs[i][2]
 
+        #
         nr_agents = np.count_nonzero(obs_targets[:, :, 0])
-        nr_agents_other = np.count_nonzero(obs_targets[:, :, 1])
         assert nr_agents == 1
-        assert nr_agents_other == (number_of_agents - 1)
 
-        # since the array is initialized with -1 add one in order to used np.count_nonzero
-        obs_agents_state += 1
-        obs_agents_state_0 = np.count_nonzero(obs_agents_state[:, :, 0])
-        obs_agents_state_1 = np.count_nonzero(obs_agents_state[:, :, 1])
-        obs_agents_state_2 = np.count_nonzero(obs_agents_state[:, :, 2])
-        obs_agents_state_3 = np.count_nonzero(obs_agents_state[:, :, 3])
-        assert obs_agents_state_0 == 1
-        assert obs_agents_state_1 == (number_of_agents - 1)
-        assert obs_agents_state_2 == number_of_agents
-        assert obs_agents_state_3 == number_of_agents+        for r in range(env.height):
+            for c in range(env.width):
+                _other_agent_target = 0
+                for other_i, other_agent in enumerate(env.agents):
+                    if other_agent.target == (r, c):
+                        _other_agent_target = 1
+                        break
+                assert obs_targets[(r, c)][1] == _other_agent_target, "agent {} at {} expected {}".format(i, (r,c), _other_agent_target)