import sys

from flatland.env_generation.env_generator import env_generator
from flatland.envs.malfunction_effects_generators import ConditionalMalfunctionEffectsGenerator, condition_stopped_cells_and_range, \
    condition_stopped_intermediate_and_range, make_multi_malfunction_condition
from flatland.envs.rail_env_action import RailEnvActions
from flatland.envs.rail_env_shortest_paths import get_k_shortest_paths
from flatland.envs.step_utils.states import TrainState
from flatland.utils.rendertools import RenderTool


def test_conditional_stopped_cells_and_range_malfunction_effects_generator():
    env, _, _ = env_generator(
        malfunction_interval=sys.maxsize,  # disable conventional malfunction generator
        effects_generator=ConditionalMalfunctionEffectsGenerator(
            malfunction_rate=1,
            min_duration=888,
            max_duration=888,
            # all cells
            condition=condition_stopped_cells_and_range(0, 9999999, [(r, c) for r in range(30) for c in range(30)])
        ))
    env.reset()

    for _ in range(150):
        env.step({agent.handle: RailEnvActions.STOP_MOVING if agent.state == TrainState.MOVING else RailEnvActions.MOVE_FORWARD for agent in env.agents})

    initial_positions = {agent.initial_position for agent in env.agents}
    in_malfunction = dict()
    for agent in env.agents:
        if agent.malfunction_handler.in_malfunction:
            in_malfunction[agent.position] = agent

    # there is an agent stopped by the conditional malfunction generator at each initial position
    assert len(in_malfunction) == len(initial_positions)
    for _, agents in in_malfunction.items():
        assert agent.malfunction_handler.malfunction_down_counter > 700


def test_no_effect_conditional_stopped_cells_and_range_malfunction_effects_generator():
    env, _, _ = env_generator(
        malfunction_interval=sys.maxsize,  # disable conventional malfunction generator
        effects_generator=ConditionalMalfunctionEffectsGenerator(
            malfunction_rate=0,
            min_duration=888,
            max_duration=888,
            # all cells
            condition=condition_stopped_cells_and_range(0, 9999999, [(r, c) for r in range(30) for c in range(30)])
        ))
    env.reset()

    for _ in range(150):
        env.step({agent.handle: RailEnvActions.STOP_MOVING if agent.state == TrainState.MOVING else RailEnvActions.MOVE_FORWARD for agent in env.agents})

    # no malfunction generated although condition applies as above
    for agent in env.agents:
        assert agent.malfunction_handler.malfunction_down_counter <= 50


def test_conditional_stopped_intermediate_and_range_malfunction_effects_generator(rendering: bool = False):
    env, _, _ = env_generator(
        line_length=3,
        n_cities=3,
        n_agents=3,
        malfunction_interval=sys.maxsize,  # disable conventional malfunction generator
        effects_generator=ConditionalMalfunctionEffectsGenerator(
            malfunction_rate=1,
            min_duration=888,
            max_duration=888,
            condition=condition_stopped_intermediate_and_range(0, 9999999),
        ))
    env.reset()

<<<<<<< HEAD
    if rendering:
        env_renderer = RenderTool(env)
    for _ in range(400):
        if rendering:
            env_renderer.render_env(show=True)
        if env.dones["__all__"]:
            break
        actions = dict()
        for agent in env.agents:
            if agent.position is None:
                actions[agent.handle] = RailEnvActions.MOVE_FORWARD
            elif agent.position == agent.waypoints[1][0].position:
                actions[agent.handle] = RailEnvActions.STOP_MOVING
            else:
                p = get_k_shortest_paths(env, agent.position, agent.direction, agent.waypoints[1][0].position)
                shortest_path = p[0]
                for a in {RailEnvActions.MOVE_FORWARD, RailEnvActions.MOVE_LEFT, RailEnvActions.MOVE_RIGHT}:
                    new_cell_valid, (new_position, new_direction), transition_valid, preprocessed_action = env.rail.check_action_on_agent(
                        RailEnvActions.from_value(a), (agent.position, agent.direction))
                    if new_cell_valid and transition_valid and new_position == shortest_path[1].position and new_direction == shortest_path[1].direction:
                        actions[agent.handle] = a
                        break
        env.step(actions)
=======
    _run_with_sthortest_path(env=env, rendering=rendering, num_steps=400)
>>>>>>> 598fc57c

    intermediate_waypoints = {w.position for agent in env.agents for ws in agent.waypoints[1:-1] for w in ws}
    in_malfunction = dict()
    for agent in env.agents:
        if agent.malfunction_handler.in_malfunction:
            in_malfunction[agent.position] = agent

    # there is an agent stopped by the conditional malfunction generator at each waypoint
    assert len(intermediate_waypoints) == 3
    assert len(in_malfunction) == len(intermediate_waypoints)
    for _, agents in in_malfunction.items():
        assert agent.malfunction_handler.malfunction_down_counter > 700


def test_make_multi_malfunction_condition():
    env, _, _ = env_generator(
        line_length=3,
        n_cities=3,
        n_agents=3,
        malfunction_interval=sys.maxsize,  # disable conventional malfunction generator
        effects_generator=ConditionalMalfunctionEffectsGenerator(
            malfunction_rate=1,
            min_duration=888,
            max_duration=888,
            condition=condition_stopped_intermediate_and_range(0, 9999999),
        ))

    cond = make_multi_malfunction_condition(
        [condition_stopped_intermediate_and_range(44, 99), condition_stopped_cells_and_range(44, 99, [env.agents[0].initial_position])])

    env.agents[0].state_machine.set_state(TrainState.STOPPED)
    env.agents[0].position = env.agents[0].initial_position
    assert cond(env.agents[0], 55)
    assert not cond(env.agents[0], 33)
    assert not cond(env.agents[0], 100)

    env.agents[0].state_machine.set_state(TrainState.STOPPED)
    env.agents[0].position = env.agents[0].waypoints[1][0].position
    assert cond(env.agents[0], 55)
    assert not cond(env.agents[0], 33)
    assert not cond(env.agents[0], 100)


def test_conditional_earliest_and_max_num_malfunction(rendering: bool = False):
    duration = 888
    earliest = 77
    conditional_malfunction_effects_generator = ConditionalMalfunctionEffectsGenerator(
        malfunction_rate=sys.maxsize,
        min_duration=duration, max_duration=duration,
        earliest_malfunction=earliest, max_num_malfunctions=2,
    )
    env, _, _ = env_generator(
        line_length=3,
        n_cities=3,
        n_agents=3,
        malfunction_interval=sys.maxsize,  # disable conventional malfunction generator
        effects_generator=conditional_malfunction_effects_generator)
    env.reset()

    num_steps_run = 150
    _run_with_sthortest_path(env, rendering, num_steps_run)

    in_malfunction = [agent for agent in env.agents if agent.malfunction_handler.in_malfunction]

    # there is an agent stopped by the conditional malfunction generator at each waypoint
    assert conditional_malfunction_effects_generator._num_malfunctions == 2
    assert len(in_malfunction) == 2
    for agent in in_malfunction:
        assert agent.malfunction_handler.malfunction_down_counter == duration - (num_steps_run - earliest)


def _run_with_sthortest_path(env, rendering, num_steps=400):
    if rendering:
        env_renderer = RenderTool(env)
    for _ in range(num_steps):
        if rendering:
            env_renderer.render_env(show=True)
        if env.dones["__all__"]:
            break
        actions = dict()
        for agent in env.agents:
            if agent.position is None:
                actions[agent.handle] = RailEnvActions.MOVE_FORWARD
            elif agent.position == agent.waypoints[1][0].position:
                actions[agent.handle] = RailEnvActions.STOP_MOVING
            else:
                p = get_k_shortest_paths(env, agent.position, agent.direction, agent.waypoints[1][0].position)
                shortest_path = p[0]
                for a in {RailEnvActions.MOVE_FORWARD, RailEnvActions.MOVE_LEFT, RailEnvActions.MOVE_RIGHT}:
                    new_cell_valid, new_direction, new_position, transition_valid, preprocessed_action = env.rail.check_action_on_agent(
                        RailEnvActions.from_value(a),
                        agent.position,
                        agent.direction
                    )
                    if new_cell_valid and transition_valid and new_position == shortest_path[1].position and new_direction == shortest_path[1].direction:
                        actions[agent.handle] = a
                        break
        env.step(actions)
    return agent<|MERGE_RESOLUTION|>--- conflicted
+++ resolved
@@ -70,33 +70,7 @@
         ))
     env.reset()
 
-<<<<<<< HEAD
-    if rendering:
-        env_renderer = RenderTool(env)
-    for _ in range(400):
-        if rendering:
-            env_renderer.render_env(show=True)
-        if env.dones["__all__"]:
-            break
-        actions = dict()
-        for agent in env.agents:
-            if agent.position is None:
-                actions[agent.handle] = RailEnvActions.MOVE_FORWARD
-            elif agent.position == agent.waypoints[1][0].position:
-                actions[agent.handle] = RailEnvActions.STOP_MOVING
-            else:
-                p = get_k_shortest_paths(env, agent.position, agent.direction, agent.waypoints[1][0].position)
-                shortest_path = p[0]
-                for a in {RailEnvActions.MOVE_FORWARD, RailEnvActions.MOVE_LEFT, RailEnvActions.MOVE_RIGHT}:
-                    new_cell_valid, (new_position, new_direction), transition_valid, preprocessed_action = env.rail.check_action_on_agent(
-                        RailEnvActions.from_value(a), (agent.position, agent.direction))
-                    if new_cell_valid and transition_valid and new_position == shortest_path[1].position and new_direction == shortest_path[1].direction:
-                        actions[agent.handle] = a
-                        break
-        env.step(actions)
-=======
     _run_with_sthortest_path(env=env, rendering=rendering, num_steps=400)
->>>>>>> 598fc57c
 
     intermediate_waypoints = {w.position for agent in env.agents for ws in agent.waypoints[1:-1] for w in ws}
     in_malfunction = dict()
@@ -186,11 +160,8 @@
                 p = get_k_shortest_paths(env, agent.position, agent.direction, agent.waypoints[1][0].position)
                 shortest_path = p[0]
                 for a in {RailEnvActions.MOVE_FORWARD, RailEnvActions.MOVE_LEFT, RailEnvActions.MOVE_RIGHT}:
-                    new_cell_valid, new_direction, new_position, transition_valid, preprocessed_action = env.rail.check_action_on_agent(
-                        RailEnvActions.from_value(a),
-                        agent.position,
-                        agent.direction
-                    )
+                    new_cell_valid, (new_position, new_direction), transition_valid, preprocessed_action = env.rail.check_action_on_agent(
+                        RailEnvActions.from_value(a), (agent.position, agent.direction))
                     if new_cell_valid and transition_valid and new_position == shortest_path[1].position and new_direction == shortest_path[1].direction:
                         actions[agent.handle] = a
                         break
