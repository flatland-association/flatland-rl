--- conflicted
+++ resolved
@@ -84,10 +84,7 @@
         """
         raise NotImplementedError()
 
-<<<<<<< HEAD
-=======
 
->>>>>>> 8a57dce2
     def get_agent_handles(self):
         """
         Returns a list of agents' handles to be used as keys in the step()
