"""
TransitionMap and derived classes.
"""
import traceback
<<<<<<< HEAD
import warnings
=======
import uuid
from functools import lru_cache
>>>>>>> 24525189

import numpy as np
from importlib_resources import path
from numpy import array

from flatland.core.grid.grid4 import Grid4Transitions
from flatland.core.grid.grid4_utils import get_new_position, get_direction
from flatland.core.grid.grid_utils import IntVector2DArray, IntVector2D
from flatland.core.grid.grid_utils import Vec2dOperations as Vec2d
from flatland.core.grid.rail_env_grid import RailEnvTransitions
from flatland.core.transitions import Transitions
from flatland.utils.ordered_set import OrderedSet


# TODO are these general classes or for grid4 only?
class TransitionMap:
    """
    Base TransitionMap class.

    Generic class that implements a collection of transitions over a set of
    cells.
    """

    def get_transitions(self, cell_id):
        """
        Return a tuple of transitions available in a cell specified by
        `cell_id` (e.g., a tuple of size of the maximum number of transitions,
        with values 0 or 1, or potentially in between,
        for stochastic transitions).

        Parameters
        ----------
        cell_id : [cell identifier]
            The cell_id object depends on the specific implementation.
            It generally is an int (e.g., an index) or a tuple of indices.

        Returns
        -------
        tuple
            List of the validity of transitions in the cell.

        """
        raise NotImplementedError()

    def set_transitions(self, cell_id, new_transitions):
        """
        Replaces the available transitions in cell `cell_id` with the tuple
        `new_transitions'. `new_transitions` must have
        one element for each possible transition.

        Parameters
        ----------
        cell_id : [cell identifier]
            The cell_id object depends on the specific implementation.
            It generally is an int (e.g., an index) or a tuple of indices.
        new_transitions : tuple
            Tuple of new transitions validitiy for the cell.

        """
        raise NotImplementedError()

    def get_transition(self, cell_id, transition_index):
        """
        Return the status of whether an agent in cell `cell_id` can perform a
        movement along transition `transition_index` (e.g., the NESW direction
        of movement, for agents on a grid).

        Parameters
        ----------
        cell_id : [cell identifier]
            The cell_id object depends on the specific implementation.
            It generally is an int (e.g., an index) or a tuple of indices.
        transition_index : int
            Index of the transition to probe, as index in the tuple returned by
            get_transitions(). e.g., the NESW direction of movement, for agents
            on a grid.

        Returns
        -------
        int or float (depending on Transitions used)
            Validity of the requested transition (e.g.,
            0/1 allowed/not allowed, a probability in [0,1], etc...)

        """
        raise NotImplementedError()

    def set_transition(self, cell_id, transition_index, new_transition):
        """
        Replaces the validity of transition to `transition_index` in cell
        `cell_id' with the new `new_transition`.


        Parameters
        ----------
        cell_id : [cell identifier]
            The cell_id object depends on the specific implementation.
            It generally is an int (e.g., an index) or a tuple of indices.
        transition_index : int
            Index of the transition to probe, as index in the tuple returned by
            get_transitions(). e.g., the NESW direction of movement, for agents
            on a grid.
        new_transition : int or float (depending on Transitions used)
            Validity of the requested transition (e.g.,
            0/1 allowed/not allowed, a probability in [0,1], etc...)

        """
        raise NotImplementedError()


class GridTransitionMap(TransitionMap):
    """
    Implements a TransitionMap over a 2D grid.

    GridTransitionMap implements utility functions.
    """

    def __init__(self, width, height, transitions: Transitions = Grid4Transitions([]), random_seed=None, grid: np.ndarray = None):
        """
        Builder for GridTransitionMap object.

        Parameters
        ----------
        width : int
            Width of the grid.
        height : int
            Height of the grid.
        transitions : Transitions object
            The Transitions object to use to encode/decode transitions over the
            grid.

        """
        self.width = width
        self.height = height
        self.transitions = transitions
        self.random_generator = np.random.RandomState()
        if random_seed is None:
            self.random_generator.seed(12)
        else:
            self.random_generator.seed(random_seed)
<<<<<<< HEAD
        if grid is None:
            self.grid = np.zeros((height, width), dtype=self.transitions.get_type())
        else:
            if grid.dtype != self.transitions.get_type():
                warnings.warn(f"Expected dtype {self.transitions.get_type()}, found {grid.dtype}.")
            self.grid = grid
=======
        self.grid = np.zeros((height, width), dtype=self.transitions.get_type())
        self._reset_cache()

    def _reset_cache(self):
        # use __eq__ and __hash__ to control cache lifecycle of instance methods, see https://docs.python.org/3/faq/programming.html#how-do-i-cache-method-calls.
        self.uuid = uuid.uuid4().int

    def __eq__(self, __value):
        return isinstance(__value, GridTransitionMap) and self.uuid == __value.uuid

    def __hash__(self):
        return self.uuid
>>>>>>> 24525189

    @lru_cache(maxsize=1_000_000)
    def get_full_transitions(self, row, column):
        """
        Returns the full transitions for the cell at (row, column) in the format transition_map's transitions.

        Parameters
        ----------
        row: int
        column: int
            (row,column) specifies the cell in this transition map.

        Returns
        -------
        self.transitions.get_type()
            The cell content int the format of this map's Transitions.

        """
        return self.grid[(row, column)]

    @lru_cache(maxsize=4_000_000)
    def get_transitions(self, row, column, orientation):
        """
        Return a tuple of transitions available in a cell specified by
        `cell_id` (e.g., a tuple of size of the maximum number of transitions,
        with values 0 or 1, or potentially in between,
        for stochastic transitions).

        Parameters
        ----------
        cell_id : tuple
            The cell_id indices a cell as (column, row, orientation),
            where orientation is the direction an agent is facing within a cell.
            Alternatively, it can be accessed as (column, row) to return the
            full cell content.

        Returns
        -------
        tuple
            List of the validity of transitions in the cell as given by the maps transitions.

        """
        return self.transitions.get_transitions(self.grid[(row, column)], orientation)

    def set_transitions(self, cell_id, new_transitions):
        """
        Replaces the available transitions in cell `cell_id` with the tuple
        `new_transitions'. `new_transitions` must have
        one element for each possible transition.

        Parameters
        ----------
        cell_id : tuple
            The cell_id indices a cell as (column, row, orientation),
            where orientation is the direction an agent is facing within a cell.
            Alternatively, it can be accessed as (column, row) to replace the
            full cell content.
        new_transitions : tuple
            Tuple of new transitions validitiy for the cell.

        """
        self._reset_cache()
        # assert len(cell_id) in (2, 3), \
        #    'GridTransitionMap.set_transitions() ERROR: cell_id tuple must have length 2 or 3.'
        if len(cell_id) == 3:
            self.grid[cell_id[0:2]] = self.transitions.set_transitions(self.grid[cell_id[0:2]],
                                                                       cell_id[2],
                                                                       new_transitions)
        elif len(cell_id) == 2:
            self.grid[cell_id] = new_transitions

    @lru_cache(maxsize=4_000_000)
    def get_transition(self, cell_id, transition_index):
        """
        Return the status of whether an agent in cell `cell_id` can perform a
        movement along transition `transition_index` (e.g., the NESW direction
        of movement, for agents on a grid).

        Parameters
        ----------
        cell_id : tuple
            The cell_id indices a cell as (column, row, orientation),
            where orientation is the direction an agent is facing within a cell.
        transition_index : int
            Index of the transition to probe, as index in the tuple returned by
            get_transitions(). e.g., the NESW direction of movement, for agents
            on a grid.

        Returns
        -------
        int or float (depending on Transitions used in the )
            Validity of the requested transition (e.g.,
            0/1 allowed/not allowed, a probability in [0,1], etc...)

        """
        # assert len(cell_id) == 3, \
        #    'GridTransitionMap.get_transition() ERROR: cell_id tuple must have length 2 or 3.'
        return self.transitions.get_transition(self.grid[cell_id[0:2]], cell_id[2], transition_index)

    def set_transition(self, cell_id, transition_index, new_transition, remove_deadends=False):
        """
        Replaces the validity of transition to `transition_index` in cell
        `cell_id' with the new `new_transition`.


        Parameters
        ----------
        cell_id : tuple
            The cell_id indices a cell as (column, row, orientation),
            where orientation is the direction an agent is facing within a cell.
        transition_index : int
            Index of the transition to probe, as index in the tuple returned by
            get_transitions(). e.g., the NESW direction of movement, for agents
            on a grid.
        new_transition : int or float (depending on Transitions used in the map.)
            Validity of the requested transition (e.g.,
            0/1 allowed/not allowed, a probability in [0,1], etc...)

        """
        self._reset_cache()
        # assert len(cell_id) == 3, \
        #    'GridTransitionMap.set_transition() ERROR: cell_id tuple must have length 3.'

        nDir = cell_id[2]
        if type(nDir) == np.ndarray:
            # I can't work out how to dump a complete backtrace here
            try:
                assert type(nDir) == int, "cell direction is not an int"
            except Exception as e:
                traceback.print_stack()
            print("fixing nDir:", cell_id, nDir)
            nDir = int(nDir[0])

        # if type(transition_index) not in (int, np.int64):
        if isinstance(transition_index, np.ndarray):
            # print("fixing transition_index:", cell_id, transition_index)
            if type(transition_index) == np.ndarray:
                transition_index = int(transition_index.ravel()[0])
            else:
                # print("transition_index type:", type(transition_index))
                transition_index = int(transition_index)

        # if type(new_transition) not in (int, bool):
        if isinstance(new_transition, np.ndarray):
            # print("fixing new_transition:", cell_id, new_transition)
            new_transition = int(new_transition.ravel()[0])

        # print("fixed:", cell_id, type(nDir), transition_index, new_transition, remove_deadends)

        self.grid[cell_id[0]][cell_id[1]] = self.transitions.set_transition(
            self.grid[cell_id[0:2]],
            nDir,  # cell_id[2],
            transition_index,
            new_transition,
            remove_deadends)

    def save_transition_map(self, filename):
        """
        Save the transitions grid as `filename`, in npy format.

        Parameters
        ----------
        filename : string
            Name of the file to which to save the transitions grid.

        """
        np.save(filename, self.grid)

    def load_transition_map(self, package, resource):
        """
        Load the transitions grid from `filename` (npy format).
        The load function only updates the transitions grid, and possibly width and height, but the object has to be
        initialized with the correct `transitions` object anyway.

        Parameters
        ----------
        package : string
            Name of the package from which to load the transitions grid.
        resource : string
            Name of the file from which to load the transitions grid within the package.
        override_gridsize : bool
            If override_gridsize=True, the width and height of the GridTransitionMap object are replaced with the size
            of the map loaded from `filename`. If override_gridsize=False, the transitions grid is either cropped (if
            the grid size is larger than (height,width) ) or padded with zeros (if the grid size is smaller than
            (height,width) )

        """
        self._reset_cache()
        with path(package, resource) as file_in:
            new_grid = np.load(file_in)

        new_height = new_grid.shape[0]
        new_width = new_grid.shape[1]

        self.width = new_width
        self.height = new_height
        self.grid = new_grid

    @lru_cache(maxsize=1_000_000)
    def is_dead_end(self, rcPos: IntVector2DArray):
        """
        Check if the cell is a dead-end.

        Parameters
        ----------
        rcPos: Tuple[int,int]
            tuple(row, column) with grid coordinate
        Returns
        -------
        boolean
            True if and only if the cell is a dead-end.
        """
        cell_transition = self.get_full_transitions(rcPos[0], rcPos[1])
        return Grid4Transitions.has_deadend(cell_transition)

    @lru_cache(maxsize=1_000_000)
    def is_simple_turn(self, rcPos: IntVector2DArray):
        """
        Check if the cell is a left/right simple turn

        Parameters
        ----------
            rcPos: Tuple[int,int]
                tuple(row, column) with grid coordinate
        Returns
        -------
            boolean
                True if and only if the cell is a left/right simple turn.
        """
        tmp = self.get_full_transitions(rcPos[0], rcPos[1])

        def is_simple_turn(trans):
            all_simple_turns = OrderedSet()
            for trans in [int('0100000000000010', 2),  # Case 1b (8)  - simple turn right
                          int('0001001000000000', 2)  # Case 1c (9)  - simple turn left]:
                          ]:
                for _ in range(3):
                    trans = self.transitions.rotate_transition(trans, rotation=90)
                    all_simple_turns.add(trans)
            return trans in all_simple_turns

        return is_simple_turn(tmp)

    @lru_cache(maxsize=4_000_000)
    def check_path_exists(self, start: IntVector2DArray, direction: int, end: IntVector2DArray):
        """
        Breath first search for a possible path from one node with a certain orientation to a target node.
        :param start: Start cell rom where we want to check the path
        :param direction: Start direction for the path we are testing
        :param end: Cell that we try to reach from the start cell
        :return: True if a path exists, False otherwise
        """
        visited = OrderedSet()
        stack = [(start, direction)]
        while stack:
            node = stack.pop()
            node_position = node[0]
            node_direction = node[1]

            if Vec2d.is_equal(node_position, end):
                return True
            if node not in visited:
                visited.add(node)

                moves = self.get_transitions(node_position[0], node_position[1], node_direction)
                for move_index in range(4):
                    if moves[move_index]:
                        stack.append((get_new_position(node_position, move_index),
                                      move_index))

        return False

    @lru_cache(maxsize=1_000_000)
    def cell_neighbours_valid(self, rcPos: IntVector2DArray, check_this_cell=False):
        """
        Check validity of cell at rcPos = tuple(row, column)
        Checks that:
        - surrounding cells have inbound transitions for all the outbound transitions of this cell.

        These are NOT checked - see transition.is_valid:
        - all transitions have the mirror transitions (N->E <=> W->S)
        - Reverse transitions (N -> S) only exist for a dead-end
        - a cell contains either no dead-ends or exactly one

        Returns: True (valid) or False (invalid)
        """
        cell_transition = self.grid[tuple(rcPos)]

        if check_this_cell:
            if not self.transitions.is_valid(cell_transition):
                return False

        gDir2dRC = self.transitions.gDir2dRC  # [[-1,0] = N, [0,1]=E, etc]
        grcPos = array(rcPos)
        grcMax = self.grid.shape

        binTrans = self.get_full_transitions(*rcPos)  # 16bit integer - all trans in/out
        lnBinTrans = array([binTrans >> 8, binTrans & 0xff], dtype=np.uint8)  # 2 x uint8
        g2binTrans = np.unpackbits(lnBinTrans).reshape(4, 4)  # 4x4 x uint8 binary(0,1)
        gDirOut = g2binTrans.any(axis=0)  # outbound directions as boolean array (4)
        giDirOut = np.argwhere(gDirOut)[:, 0]  # valid outbound directions as array of int

        # loop over available outbound directions (indices) for rcPos
        for iDirOut in giDirOut:
            gdRC = gDir2dRC[iDirOut]  # row,col increment
            gPos2 = grcPos + gdRC  # next cell in that direction

            # Check the adjacent cell is within bounds
            # if not, then this transition is invalid!
            if np.any(gPos2 < 0):
                return False
            if np.any(gPos2 >= grcMax):
                return False

            # Get the transitions out of gPos2, using iDirOut as the inbound direction
            # if there are no available transitions, ie (0,0,0,0), then rcPos is invalid
            t4Trans2 = self.get_transitions(*gPos2, iDirOut)
            if any(t4Trans2):
                continue
            else:
                return False
        # If the cell is empty but has incoming connections we return false
        if binTrans < 1:
            connected = 0

            for iDirOut in np.arange(4):
                gdRC = gDir2dRC[iDirOut]  # row,col increment
                gPos2 = grcPos + gdRC  # next cell in that direction

                # Check the adjacent cell is within bounds
                # if not, then ignore it for the count of incoming connections
                if np.any(gPos2 < 0):
                    continue
                if np.any(gPos2 >= grcMax):
                    continue

                # Get the transitions out of gPos2, using iDirOut as the inbound direction
                # if there are no available transitions, ie (0,0,0,0), then rcPos is invalid

                for orientation in range(4):
                    connected += self.get_transition((gPos2[0], gPos2[1], orientation), mirror(iDirOut))
            if connected > 0:
                return False

        return True

    def fix_neighbours(self, rcPos: IntVector2DArray, check_this_cell=False):
        """
        Check validity of cell at rcPos = tuple(row, column)
        Checks that:
        - surrounding cells have inbound transitions for all the outbound transitions of this cell.

        These are NOT checked - see transition.is_valid:
        - all transitions have the mirror transitions (N->E <=> W->S)
        - Reverse transitions (N -> S) only exist for a dead-end
        - a cell contains either no dead-ends or exactly one

        Returns: True (valid) or False (invalid)
        """
        self._reset_cache()
        cell_transition = self.grid[tuple(rcPos)]

        if check_this_cell:
            if not self.transitions.is_valid(cell_transition):
                return False

        gDir2dRC = self.transitions.gDir2dRC  # [[-1,0] = N, [0,1]=E, etc]
        grcPos = array(rcPos)
        grcMax = self.grid.shape

        binTrans = self.get_full_transitions(*rcPos)  # 16bit integer - all trans in/out
        lnBinTrans = array([binTrans >> 8, binTrans & 0xff], dtype=np.uint8)  # 2 x uint8
        g2binTrans = np.unpackbits(lnBinTrans).reshape(4, 4)  # 4x4 x uint8 binary(0,1)
        gDirOut = g2binTrans.any(axis=0)  # outbound directions as boolean array (4)
        giDirOut = np.argwhere(gDirOut)[:, 0]  # valid outbound directions as array of int

        # loop over available outbound directions (indices) for rcPos
        for iDirOut in giDirOut:
            gdRC = gDir2dRC[iDirOut]  # row,col increment
            gPos2 = grcPos + gdRC  # next cell in that direction

            # Check the adjacent cell is within bounds
            # if not, then this transition is invalid!
            if np.any(gPos2 < 0):
                return False
            if np.any(gPos2 >= grcMax):
                return False

            # Get the transitions out of gPos2, using iDirOut as the inbound direction
            # if there are no available transitions, ie (0,0,0,0), then rcPos is invalid
            t4Trans2 = self.get_transitions(*gPos2, iDirOut)
            if any(t4Trans2):
                continue
            else:
                self.set_transition((gPos2[0], gPos2[1], iDirOut), mirror(iDirOut), 1)
                return False

        return True

    def fix_transitions(self, rcPos: IntVector2DArray, direction: IntVector2D = -1):
        """
        Fixes broken transitions
        """
        self._reset_cache()
        gDir2dRC = self.transitions.gDir2dRC  # [[-1,0] = N, [0,1]=E, etc]
        grcPos = array(rcPos)
        grcMax = self.grid.shape
        # Transition elements
        transitions = RailEnvTransitions()
        cells = transitions.transition_list
        simple_switch_east_south = transitions.rotate_transition(cells[10], 90)
        simple_switch_west_south = transitions.rotate_transition(cells[2], 270)
        symmetrical = cells[6]
        double_slip = cells[5]
        three_way_transitions = [simple_switch_east_south, simple_switch_west_south]
        # loop over available outbound directions (indices) for rcPos

        incoming_connections = np.zeros(4)
        for iDirOut in np.arange(4):
            gdRC = gDir2dRC[iDirOut]  # row,col increment
            gPos2 = grcPos + gdRC  # next cell in that direction

            # Check the adjacent cell is within bounds
            # if not, then ignore it for the count of incoming connections
            if np.any(gPos2 < 0):
                continue
            if np.any(gPos2 >= grcMax):
                continue

            # Get the transitions out of gPos2, using iDirOut as the inbound direction
            # if there are no available transitions, ie (0,0,0,0), then rcPos is invalid
            connected = 0
            for orientation in range(4):
                connected += self.get_transition((gPos2[0], gPos2[1], orientation), mirror(iDirOut))
            if connected > 0:
                incoming_connections[iDirOut] = 1

        number_of_incoming = np.sum(incoming_connections)
        # Only one incoming direction --> Straight line set deadend
        if number_of_incoming == 1:
            if self.get_full_transitions(*rcPos) == 0:
                self.set_transitions(rcPos, 0)
            else:
                self.set_transitions(rcPos, 0)

                for direction in range(4):
                    if incoming_connections[direction] > 0:
                        self.set_transition((rcPos[0], rcPos[1], mirror(direction)), direction, 1)
        # Connect all incoming connections
        if number_of_incoming == 2:
            self.set_transitions(rcPos, 0)

            connect_directions = np.argwhere(incoming_connections > 0)
            self.set_transition((rcPos[0], rcPos[1], mirror(connect_directions[0][0])), connect_directions[1][0], 1)
            self.set_transition((rcPos[0], rcPos[1], mirror(connect_directions[1][0])), connect_directions[0][0], 1)

        # Find feasible connection for three entries
        if number_of_incoming == 3:
            self.set_transitions(rcPos, 0)
            hole = np.argwhere(incoming_connections < 1)[0][0]
            if direction >= 0:
                switch_type_idx = (direction - hole + 3) % 4
                if switch_type_idx == 0:
                    transition = simple_switch_west_south
                elif switch_type_idx == 2:
                    transition = simple_switch_east_south
                else:
                    transition = self.random_generator.choice(three_way_transitions, 1)[0]
            else:
                transition = self.random_generator.choice(three_way_transitions, 1)[0]
            transition = transitions.rotate_transition(transition, int(hole * 90))
            self.set_transitions((rcPos[0], rcPos[1]), transition)

        # Make a double slip switch
        if number_of_incoming == 4:
            rotation = self.random_generator.randint(2)
            transition = transitions.rotate_transition(double_slip, int(rotation * 90))
            self.set_transitions((rcPos[0], rcPos[1]), transition)
        return True

    @lru_cache(maxsize=1_000_000)
    def validate_new_transition(self, prev_pos: IntVector2D, current_pos: IntVector2D,
                                new_pos: IntVector2D, end_pos: IntVector2D):
        """
        Utility function to test that a path drawn by a-start algorithm uses valid transition objects.
        We us this to quide a-star as there are many transition elements that are not allowed in RailEnv

        :param prev_pos: The previous position we were checking
        :param current_pos: The current position we are checking
        :param new_pos: Possible child position we move into
        :param end_pos: End cell of path we are drawing
        :return: True if the transition is valid, False if transition element is illegal
        """
        # start by getting direction used to get to current node
        # and direction from current node to possible child node
        new_dir = get_direction(current_pos, new_pos)
        if prev_pos is not None:
            current_dir = get_direction(prev_pos, current_pos)
        else:
            current_dir = new_dir
        # create new transition that would go to child
        new_trans = self.grid[current_pos]
        if prev_pos is None:
            if new_trans == 0:
                # need to flip direction because of how end points are defined
                new_trans = self.transitions.set_transition(new_trans, mirror(current_dir), new_dir, 1)
            else:
                # check if matches existing layout
                new_trans = self.transitions.set_transition(new_trans, current_dir, new_dir, 1)
        else:
            # set the forward path
            new_trans = self.transitions.set_transition(new_trans, current_dir, new_dir, 1)
            # set the backwards path
            new_trans = self.transitions.set_transition(new_trans, mirror(new_dir), mirror(current_dir), 1)
        if Vec2d.is_equal(new_pos, end_pos):
            # need to validate end pos setup as well
            new_trans_e = self.grid[end_pos]
            if new_trans_e == 0:
                # need to flip direction because of how end points are defined
                new_trans_e = self.transitions.set_transition(new_trans_e, new_dir, mirror(new_dir), 1)
            else:
                # check if matches existing layout
                new_trans_e = self.transitions.set_transition(new_trans_e, new_dir, new_dir, 1)

            if not self.transitions.is_valid(new_trans_e):
                return False

        # is transition is valid?
        return self.transitions.is_valid(new_trans)


def mirror(dir):
    return (dir + 2) % 4
# TODO: improvement override __getitem__ and __setitem__ (cell contents, not transitions?)<|MERGE_RESOLUTION|>--- conflicted
+++ resolved
@@ -2,12 +2,9 @@
 TransitionMap and derived classes.
 """
 import traceback
-<<<<<<< HEAD
+import uuid
 import warnings
-=======
-import uuid
 from functools import lru_cache
->>>>>>> 24525189
 
 import numpy as np
 from importlib_resources import path
@@ -147,15 +144,12 @@
             self.random_generator.seed(12)
         else:
             self.random_generator.seed(random_seed)
-<<<<<<< HEAD
         if grid is None:
             self.grid = np.zeros((height, width), dtype=self.transitions.get_type())
         else:
             if grid.dtype != self.transitions.get_type():
                 warnings.warn(f"Expected dtype {self.transitions.get_type()}, found {grid.dtype}.")
             self.grid = grid
-=======
-        self.grid = np.zeros((height, width), dtype=self.transitions.get_type())
         self._reset_cache()
 
     def _reset_cache(self):
@@ -167,7 +161,6 @@
 
     def __hash__(self):
         return self.uuid
->>>>>>> 24525189
 
     @lru_cache(maxsize=1_000_000)
     def get_full_transitions(self, row, column):
