--- conflicted
+++ resolved
@@ -565,16 +565,12 @@
 
         rail_trans = RailEnvTransitions()
         grid_map = GridTransitionMap(width=width, height=height, transitions=rail_trans)
-<<<<<<< HEAD
-        city_radius = int(np.ceil((max_rails_in_city) // 2)) + 2
-=======
 
         # We compute the city radius by the given max number of rails it can contain.
         # The radius is equal to the number of tracks divided by 2
         # We add 2 cells to avoid that track lenght is to shot
         city_padding = 2
         city_radius = int(np.ceil((max_rails_in_city) // 2)) + city_padding
->>>>>>> 76250fb0
         vector_field = np.zeros(shape=(height, width)) - 1.
 
         min_nr_rails_in_city = 2
@@ -585,14 +581,8 @@
         # and reduce the number of cities to build to avoid problems
         max_feasible_cities = min(max_num_cities,
                                   ((height - 2) // (2 * (city_radius + 1))) * ((width - 2) // (2 * (city_radius + 1))))
-<<<<<<< HEAD
         if max_feasible_cities < 2:
             sys.exit("[ABORT] Cannot fit more than one city in this map, no feasible environment possible! Aborting.")
-=======
-
-        if max_feasible_cities < 2:
-            sys.exit("Cannot fit more than one city in this map, no feasible environment possible! Aborting.")
->>>>>>> 76250fb0
 
         # Evenly distribute cities
         if grid_mode:
@@ -607,10 +597,7 @@
 
         # If random generation failed just put the cities evenly
         if num_cities < 2:
-<<<<<<< HEAD
             warnings.warn("[WARNING] Changing to Grid mode to place at least 2 cities.")
-=======
->>>>>>> 76250fb0
             city_positions = _generate_evenly_distr_city_positions(max_feasible_cities, city_radius, width,
                                                                    height)
         num_cities = len(city_positions)
@@ -677,12 +664,6 @@
                                               ) -> (IntVector2DArray, IntVector2DArray):
         aspect_ratio = height / width
 
-<<<<<<< HEAD
-        cities_per_row = min(int(np.ceil(np.sqrt(num_cities * aspect_ratio))),
-                             int((height - 2) // (2 * (city_radius + 1))))
-        cities_per_col = min(int(np.ceil(num_cities / cities_per_row)),
-                             int((width - 2) // (2 * (city_radius + 1))))
-=======
         # Compute max numbe of possible cities per row and col.
         # Respect padding at edges of environment
         # Respect padding between cities
@@ -696,7 +677,6 @@
 
         cities_per_row = min(int(np.ceil(np.sqrt(num_cities * aspect_ratio))), max_cities_per_row)
         cities_per_col = min(int(np.ceil(num_cities / cities_per_row)), max_cities_per_col)
->>>>>>> 76250fb0
         num_build_cities = min(num_cities, cities_per_col * cities_per_row)
         row_positions = np.linspace(city_radius + 2, height - (city_radius + 2), cities_per_row, dtype=int)
         col_positions = np.linspace(city_radius + 2, width - (city_radius + 2), cities_per_col, dtype=int)
@@ -1012,14 +992,7 @@
         y_values = np.tile(y_range, len(x_range))
         city_cells = list(zip(x_values, y_values))
         for cell in city_cells:
-<<<<<<< HEAD
-            if city_orientation % 2 == 0:
-                vector_field[cell] = int(2 * np.clip(cell[0] - center[0], 0, 1))
-            else:
-                vector_field[cell] = int(2 * np.clip(center[1] - cell[1], 0, 1)) + 1
-=======
             vector_field[cell] = align_cell_to_city(center, city_orientation, cell)
->>>>>>> 76250fb0
         return city_cells
 
     def _are_cities_overlapping(center_1, center_2, radius):
