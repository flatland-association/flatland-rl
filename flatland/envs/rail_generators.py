--- conflicted
+++ resolved
@@ -1,7 +1,7 @@
 """Rail generators (infrastructure manager, "Infrastrukturbetreiber")."""
 import time
 import warnings
-from typing import Callable, Tuple, Optional, Dict, List
+from typing import Callable, Tuple, Optional, Dict, List, Any
 
 import msgpack
 import numpy as np
@@ -559,10 +559,6 @@
         rails_between_cities = rails_in_city if max_rails_between_cities > rails_in_city else max_rails_between_cities
 
         # Evenly distribute cities
-<<<<<<< HEAD
-        city_time_start = time.time()
-=======
->>>>>>> 9bbf2ed6
         if grid_mode:
             city_positions, city_cells = _generate_evenly_distr_city_positions(max_num_cities, city_radius, width, height)
         else:
@@ -570,24 +566,11 @@
 
         # reduce num_cities if less were generated in random mode
         num_cities = len(city_positions)
-<<<<<<< HEAD
-        if DEBUG_PRINT_TIMING:
-            print("City position time", time.time() - city_time_start, "Seconds")
-
-        # Set up connection points for all cities
-        city_connection_time = time.time()
-        inner_connection_points, outer_connection_points, connection_info, city_orientations = _generate_city_connection_points(
-            city_positions, city_radius, rails_between_cities,
-            rails_in_city)
-        if DEBUG_PRINT_TIMING:
-            print("Connection points", time.time() - city_connection_time)
-=======
 
         # Set up connection points for all cities
         inner_connection_points, outer_connection_points, connection_info, city_orientations = _generate_city_connection_points(
             city_positions, city_radius, rails_between_cities,
             rails_in_city)
->>>>>>> 9bbf2ed6
 
         # Connect the cities through the connection points
         inter_city_lines = _connect_cities(city_positions, outer_connection_points, city_cells,
@@ -604,24 +587,12 @@
         _fix_transitions(city_cells, inter_city_lines, grid_map)
 
         # Generate start target pairs
-<<<<<<< HEAD
-        schedule_time = time.time()
-        agent_start_targets_cities, num_agents = _generate_start_target_pairs(num_agents, num_cities, train_stations,
-                                                                              city_orientations)
-        if DEBUG_PRINT_TIMING:
-            print("Schedule time", time.time() - schedule_time)
-
-        return grid_map, {'agents_hints': {
-            'num_agents': num_agents,
-            'agent_start_targets_cities': agent_start_targets_cities,
-=======
         agent_start_targets_cities, num_agents = _generate_start_target_pairs(num_agents, num_cities, train_stations,
                                                                               city_orientations)
 
         return grid_map, {'agents_hints': {
             'num_agents': num_agents,
             'agent_start_targets_nodes': agent_start_targets_cities,
->>>>>>> 9bbf2ed6
             'train_stations': train_stations,
             'city_orientations': city_orientations
         }}
@@ -670,12 +641,7 @@
             city_cells.extend(_get_cells_in_city(city_positions[-1], city_radius))
         return city_positions, city_cells
 
-<<<<<<< HEAD
-    def _generate_city_connection_points(city_positions: List[Tuple[int, int]], city_radius: int,
-                                         rails_between_cities: int, rails_in_city: int = 2):
-=======
     def _generate_city_connection_points(city_positions: IntVector2DArray, city_radius: int, rails_between_cities: int, rails_in_city: int = 2):
->>>>>>> 9bbf2ed6
         inner_connection_points = []
         outer_connection_points = []
         connection_info = []
@@ -684,13 +650,8 @@
 
             # Chose the directions where close cities are situated
             neighb_dist = []
-<<<<<<< HEAD
-            for neighb_city in city_positions:
-                neighb_dist.append(distance_on_rail(city_position, neighb_city, metric="Manhattan"))
-=======
             for neighbour_city in city_positions:
                 neighb_dist.append(Vec2dOperations.get_manhattan_distance(city_position, neighbour_city))
->>>>>>> 9bbf2ed6
             closest_neighb_idx = argsort(neighb_dist)
 
             # Store the directions to these neighbours and orient city to face closest neighbour
@@ -699,11 +660,7 @@
             if grid_mode:
                 current_closest_direction = np.random.randint(4)
             else:
-<<<<<<< HEAD
-                current_closest_direction = direction_to_point(city_position, city_positions[closest_neighb_idx[idx]])
-=======
                 current_closest_direction = direction_to_city(city_position, city_positions[closest_neighb_idx[idx]])
->>>>>>> 9bbf2ed6
             connection_sides_idx.append(current_closest_direction)
             connection_sides_idx.append((current_closest_direction + 2) % 4)
             city_orientations.append(current_closest_direction)
@@ -781,11 +738,7 @@
 
         return all_paths
 
-<<<<<<< HEAD
-    def _build_inner_cities(city_positions, inner_connection_points, outer_connection_points, city_radius, rail_trans,
-=======
     def _build_inner_cities(city_positions, inner_connection_points, outer_connection_points, rail_trans,
->>>>>>> 9bbf2ed6
                             grid_map):
         """
         Builds inner city tracks. This current version connects all incoming connections to all outgoing connections
@@ -828,35 +781,13 @@
                     free_tracks[current_city].append(current_track)
         return through_path_cells, free_tracks
 
-<<<<<<< HEAD
-    def _set_trainstation_positions(city_positions, city_radius, free_tracks, grid_map):
-=======
     def _set_trainstation_positions(city_positions: IntVector2DArray, city_radius: int, free_rails):
->>>>>>> 9bbf2ed6
         """
 
         :param city_positions:
         :param num_trainstations:
         :return:
         """
-<<<<<<< HEAD
-        nb_cities = len(city_positions)
-        train_stations = [[] for i in range(nb_cities)]
-        left = 0
-        right = 0
-        built_num_trainstations = 0
-        for current_city in range(len(city_positions)):
-            for track_nbr in range(len(free_tracks[current_city])):
-                possible_location = free_tracks[current_city][track_nbr][city_radius]
-                train_stations[current_city].append((possible_location, track_nbr))
-        return train_stations, built_num_trainstations
-
-    def _generate_start_target_pairs(num_agents, nb_cities, train_stations, city_orientation):
-        """
-        Fill the trainstation positions with targets and goals
-        :param num_agents:
-        :param nb_cities:
-=======
         num_cities = len(city_positions)
         train_stations = [[] for i in range(num_cities)]
         built_num_trainstations = 0
@@ -871,7 +802,6 @@
         Fill the trainstation positions with targets and goals
         :param num_agents:
         :param num_cities:
->>>>>>> 9bbf2ed6
         :param train_stations:
         :return:
         """
@@ -882,11 +812,7 @@
         # Slot availability in city
         city_available_start = []
         city_available_target = []
-<<<<<<< HEAD
-        for city_idx in range(nb_cities):
-=======
         for city_idx in range(num_cities):
->>>>>>> 9bbf2ed6
             city_available_start.append(len(train_stations[city_idx]))
             city_available_target.append(len(train_stations[city_idx]))
 
@@ -926,32 +852,13 @@
         for cell in range(rails_to_fix_cnt):
             grid_map.fix_transitions((rails_to_fix[2 * cell], rails_to_fix[2 * cell + 1]))
 
-<<<<<<< HEAD
-    def _closest_neighbour_in_direction(current_city_idx: int, city_positions: List[Tuple[int, int]]):
-        """
-        Returns indices of closest neighbours in every direction NESW
-=======
     def _closest_neighbour_in_direction(current_city_idx: int, city_positions: IntVector2DArray) -> List[int]:
         """
         Returns indices of closest neighbour in every direction NESW
->>>>>>> 9bbf2ed6
         :param current_city_idx: Index of city in city_positions list
         :param city_positions: list of all points being considered
         :return: list of index of closest neighbour in all directions
         """
-<<<<<<< HEAD
-        city_dist = []
-        closest_neighb = [None for i in range(4)]
-        for av_city in range(len(city_positions)):
-            city_dist.append(
-                distance_on_rail(city_positions[current_city_idx], city_positions[av_city], metric="Manhattan"))
-        sorted_neighbours = np.argsort(city_dist)
-        direction_set = 0
-        for neighb in sorted_neighbours[1:]:
-            direction_to_neighb = direction_to_point(city_positions[current_city_idx], city_positions[neighb])
-            if closest_neighb[direction_to_neighb] == None:
-                closest_neighb[direction_to_neighb] = neighb
-=======
         city_distances = []
         closest_neighbour: List[int] = [None for i in range(4)]
         for city_idx in range(len(city_positions)):
@@ -962,7 +869,6 @@
             direction_to_neighbour = direction_to_city(city_positions[current_city_idx], city_positions[neighbour])
             if closest_neighbour[direction_to_neighbour] == None:
                 closest_neighbour[direction_to_neighbour] = neighbour
->>>>>>> 9bbf2ed6
                 direction_set += 1
 
             if direction_set == 4:
