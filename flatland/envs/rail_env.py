--- conflicted
+++ resolved
@@ -508,14 +508,7 @@
             have_all_agents_ended &= (agent.status in [RailAgentStatus.DONE, RailAgentStatus.DONE_REMOVED])
 
             # Build info dict
-<<<<<<< HEAD
-            info_dict["action_required"][i_agent] = \
-                (agent.status == RailAgentStatus.READY_TO_DEPART or (
-                    agent.status == RailAgentStatus.ACTIVE and np.isclose(agent.speed_data['position_fraction'], 0.0,
-                                                                          rtol=1e-03)))
-=======
             info_dict["action_required"][i_agent] = self.action_required(agent)
->>>>>>> 4ed208c4
             info_dict["malfunction"][i_agent] = agent.malfunction_data['malfunction']
             info_dict["speed"][i_agent] = agent.speed_data['speed']
             info_dict["status"][i_agent] = agent.status
