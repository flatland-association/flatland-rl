"""
Definition of the RailEnv environment.
"""
import random
# TODO:  _ this is a global method --> utils or remove later
from enum import IntEnum
from typing import List, NamedTuple, Optional, Dict, Tuple

import numpy as np


from flatland.core.env import Environment
from flatland.core.env_observation_builder import ObservationBuilder
from flatland.core.grid.grid4 import Grid4TransitionsEnum, Grid4Transitions
from flatland.core.grid.grid4_utils import get_new_position
from flatland.core.grid.grid_utils import IntVector2D
from flatland.core.transition_map import GridTransitionMap
from flatland.envs.agent_utils import EnvAgent, RailAgentStatus
from flatland.envs.distance_map import DistanceMap
from flatland.envs.rail_env_action import RailEnvActions

# Need to use circular imports for persistence.
from flatland.envs import malfunction_generators as mal_gen
from flatland.envs import rail_generators as rail_gen
from flatland.envs import schedule_generators as sched_gen
from flatland.envs import persistence
from flatland.envs import agent_chains as ac

from flatland.envs.observations import GlobalObsForRailEnv
from gym.utils import seeding

# Direct import of objects / classes does not work with circular imports.
# from flatland.envs.malfunction_generators import no_malfunction_generator, Malfunction, MalfunctionProcessData
# from flatland.envs.observations import GlobalObsForRailEnv
# from flatland.envs.rail_generators import random_rail_generator, RailGenerator
# from flatland.envs.schedule_generators import random_schedule_generator, ScheduleGenerator

<<<<<<< HEAD
# NEW : Imports
=======
# NEW : Imports 
>>>>>>> d0d61948
from flatland.envs.schedule_time_generators import schedule_time_generator

# Adrian Egli performance fix (the fast methods brings more than 50%)
def fast_isclose(a, b, rtol):
    return (a < (b + rtol)) or (a < (b - rtol))


def fast_clip(position: (int, int), min_value: (int, int), max_value: (int, int)) -> bool:
    return (
        max(min_value[0], min(position[0], max_value[0])),
        max(min_value[1], min(position[1], max_value[1]))
    )


def fast_argmax(possible_transitions: (int, int, int, int)) -> bool:
    if possible_transitions[0] == 1:
        return 0
    if possible_transitions[1] == 1:
        return 1
    if possible_transitions[2] == 1:
        return 2
    return 3


def fast_position_equal(pos_1: (int, int), pos_2: (int, int)) -> bool:
    return pos_1[0] == pos_2[0] and pos_1[1] == pos_2[1]


def fast_count_nonzero(possible_transitions: (int, int, int, int)):
    return possible_transitions[0] + possible_transitions[1] + possible_transitions[2] + possible_transitions[3]



class RailEnv(Environment):
    """
    RailEnv environment class.

    RailEnv is an environment inspired by a (simplified version of) a rail
    network, in which agents (trains) have to navigate to their target
    locations in the shortest time possible, while at the same time cooperating
    to avoid bottlenecks.

    The valid actions in the environment are:

     -   0: do nothing (continue moving or stay still)
     -   1: turn left at switch and move to the next cell; if the agent was not moving, movement is started
     -   2: move to the next cell in front of the agent; if the agent was not moving, movement is started
     -   3: turn right at switch and move to the next cell; if the agent was not moving, movement is started
     -   4: stop moving

    Moving forward in a dead-end cell makes the agent turn 180 degrees and step
    to the cell it came from.


    The actions of the agents are executed in order of their handle to prevent
    deadlocks and to allow them to learn relative priorities.

    Reward Function:

    It costs each agent a step_penalty for every time-step taken in the environment. Independent of the movement
    of the agent. Currently all other penalties such as penalty for stopping, starting and invalid actions are set to 0.

    alpha = 1
    beta = 1
    Reward function parameters:

    - invalid_action_penalty = 0
    - step_penalty = -alpha
    - global_reward = beta
    - epsilon = avoid rounding errors
    - stop_penalty = 0  # penalty for stopping a moving agent
    - start_penalty = 0  # penalty for starting a stopped agent

    Stochastic malfunctioning of trains:
    Trains in RailEnv can malfunction if they are halted too often (either by their own choice or because an invalid
    action or cell is selected.

    Every time an agent stops, an agent has a certain probability of malfunctioning. Malfunctions of trains follow a
    poisson process with a certain rate. Not all trains will be affected by malfunctions during episodes to keep
    complexity managable.

    TODO: currently, the parameters that control the stochasticity of the environment are hard-coded in init().
    For Round 2, they will be passed to the constructor as arguments, to allow for more flexibility.

    """
    alpha = 1.0
    beta = 1.0
    # Epsilon to avoid rounding errors
    epsilon = 0.01
    invalid_action_penalty = 0  # previously -2; GIACOMO: we decided that invalid actions will carry no penalty
    step_penalty = -1 * alpha
    global_reward = 1 * beta
    stop_penalty = 0  # penalty for stopping a moving agent
    start_penalty = 0  # penalty for starting a stopped agent

    def __init__(self,
                 width,
                 height,
                 rail_generator=None,
                 schedule_generator=None,  # : sched_gen.ScheduleGenerator = sched_gen.random_schedule_generator(),
                 number_of_agents=1,
                 obs_builder_object: ObservationBuilder = GlobalObsForRailEnv(),
                 malfunction_generator_and_process_data=None,  # mal_gen.no_malfunction_generator(),
                 malfunction_generator=None,
                 remove_agents_at_target=True,
                 random_seed=1,
                 record_steps=False,
                 close_following=True
                 ):
        """
        Environment init.

        Parameters
        ----------
        rail_generator : function
            The rail_generator function is a function that takes the width,
            height and agents handles of a  rail environment, along with the number of times
            the env has been reset, and returns a GridTransitionMap object and a list of
            starting positions, targets, and initial orientations for agent handle.
            The rail_generator can pass a distance map in the hints or information for specific schedule_generators.
            Implementations can be found in flatland/envs/rail_generators.py
        schedule_generator : function
            The schedule_generator function is a function that takes the grid, the number of agents and optional hints
            and returns a list of starting positions, targets, initial orientations and speed for all agent handles.
            Implementations can be found in flatland/envs/schedule_generators.py
        width : int
            The width of the rail map. Potentially in the future,
            a range of widths to sample from.
        height : int
            The height of the rail map. Potentially in the future,
            a range of heights to sample from.
        number_of_agents : int
            Number of agents to spawn on the map. Potentially in the future,
            a range of number of agents to sample from.
        obs_builder_object: ObservationBuilder object
            ObservationBuilder-derived object that takes builds observation
            vectors for each agent.
        remove_agents_at_target : bool
            If remove_agents_at_target is set to true then the agents will be removed by placing to
            RailEnv.DEPOT_POSITION when the agent has reach it's target position.
        random_seed : int or None
            if None, then its ignored, else the random generators are seeded with this number to ensure
            that stochastic operations are replicable across multiple operations
        """
        super().__init__()

        if malfunction_generator_and_process_data is not None:
            print("DEPRECATED - RailEnv arg: malfunction_and_process_data - use malfunction_generator")
            self.malfunction_generator, self.malfunction_process_data = malfunction_generator_and_process_data
        elif malfunction_generator is not None:
            self.malfunction_generator = malfunction_generator
            # malfunction_process_data is not used
            # self.malfunction_generator, self.malfunction_process_data = malfunction_generator_and_process_data
            self.malfunction_process_data = self.malfunction_generator.get_process_data()
        # replace default values here because we can't use default args values because of cyclic imports
        else:
            self.malfunction_generator = mal_gen.NoMalfunctionGen()
            self.malfunction_process_data = self.malfunction_generator.get_process_data()

        # self.rail_generator: RailGenerator = rail_generator
        if rail_generator is None:
            rail_generator = rail_gen.random_rail_generator()
        self.rail_generator = rail_generator
        # self.schedule_generator: ScheduleGenerator = schedule_generator
        if schedule_generator is None:
            schedule_generator = sched_gen.random_schedule_generator()
        self.schedule_generator = schedule_generator

        self.rail: Optional[GridTransitionMap] = None
        self.width = width
        self.height = height

        self.remove_agents_at_target = remove_agents_at_target

        self.rewards = [0] * number_of_agents
        self.done = False
        self.obs_builder = obs_builder_object
        self.obs_builder.set_env(self)

        self._max_episode_steps: Optional[int] = None
        self._elapsed_steps = 0

        self.dones = dict.fromkeys(list(range(number_of_agents)) + ["__all__"], False)

        self.obs_dict = {}
        self.rewards_dict = {}
        self.dev_obs_dict = {}
        self.dev_pred_dict = {}

        self.agents: List[EnvAgent] = []
        # NEW : SCHED CONST (Even number of trains A>B, B>A)
        self.number_of_agents = number_of_agents if ((number_of_agents % 2) == 0 ) else number_of_agents + 1 
        self.num_resets = 0
        self.distance_map = DistanceMap(self.agents, self.height, self.width)

        self.action_space = [5]

        self._seed()
        self._seed()
        self.random_seed = random_seed
        if self.random_seed:
            self._seed(seed=random_seed)

        self.valid_positions = None

        # global numpy array of agents position, True means that there is an agent at that cell
        self.agent_positions: np.ndarray = np.full((height, width), False)

        # save episode timesteps ie agent positions, orientations.  (not yet actions / observations)
        self.record_steps = record_steps  # whether to save timesteps
        # save timesteps in here: [[[row, col, dir, malfunction],...nAgents], ...nSteps]
        self.cur_episode = []
        self.list_actions = []  # save actions in here

        self.close_following = close_following  # use close following logic
        self.motionCheck = ac.MotionCheck()

    def _seed(self, seed=None):
        self.np_random, seed = seeding.np_random(seed)
        random.seed(seed)
        return [seed]

    # no more agent_handles
    def get_agent_handles(self):
        return range(self.get_num_agents())

    def get_num_agents(self) -> int:
        return len(self.agents)

    def add_agent(self, agent):
        """ Add static info for a single agent.
            Returns the index of the new agent.
        """
        self.agents.append(agent)
        return len(self.agents) - 1

    def set_agent_active(self, agent: EnvAgent):
        if agent.status == RailAgentStatus.READY_TO_DEPART and self.cell_free(agent.initial_position):
            agent.status = RailAgentStatus.ACTIVE
            self._set_agent_to_initial_position(agent, agent.initial_position)

    def reset_agents(self):
        """ Reset the agents to their starting positions
        """
        for agent in self.agents:
            agent.reset()
        self.active_agents = [i for i in range(len(self.agents))]

    def action_required(self, agent):
        """
        Check if an agent needs to provide an action

        Parameters
        ----------
        agent: RailEnvAgent
        Agent we want to check

        Returns
        -------
        True: Agent needs to provide an action
        False: Agent cannot provide an action
        """
        return (agent.status == RailAgentStatus.READY_TO_DEPART or (
            agent.status == RailAgentStatus.ACTIVE and fast_isclose(agent.speed_data['position_fraction'], 0.0,
                                                                    rtol=1e-03)))

    def reset(self, regenerate_rail: bool = True, regenerate_schedule: bool = True, activate_agents: bool = False,
              random_seed: bool = None) -> Tuple[Dict, Dict]:
        """
        reset(regenerate_rail, regenerate_schedule, activate_agents, random_seed)

        The method resets the rail environment

        Parameters
        ----------
        regenerate_rail : bool, optional
            regenerate the rails
        regenerate_schedule : bool, optional
            regenerate the schedule and the static agents
        activate_agents : bool, optional
            activate the agents
        random_seed : bool, optional
            random seed for environment

        Returns
        -------
        observation_dict: Dict
            Dictionary with an observation for each agent
        info_dict: Dict with agent specific information

        """

        if random_seed:
            self._seed(random_seed)

        optionals = {}
        if regenerate_rail or self.rail is None:

            if "__call__" in dir(self.rail_generator):
                rail, optionals = self.rail_generator(
                    self.width, self.height, self.number_of_agents, self.num_resets, self.np_random)
            elif "generate" in dir(self.rail_generator):
                rail, optionals = self.rail_generator.generate(
                    self.width, self.height, self.number_of_agents, self.num_resets, self.np_random)
            else:
                raise ValueError("Could not invoke __call__ or generate on rail_generator")

            self.rail = rail
            self.height, self.width = self.rail.grid.shape

            # Do a new set_env call on the obs_builder to ensure
            # that obs_builder specific instantiations are made according to the
            # specifications of the current environment : like width, height, etc
            self.obs_builder.set_env(self)

        if optionals and 'distance_map' in optionals:
            self.distance_map.set(optionals['distance_map'])

        if regenerate_schedule or regenerate_rail or self.get_num_agents() == 0:
            agents_hints = None
            if optionals and 'agents_hints' in optionals:
                agents_hints = optionals['agents_hints']

            schedule = self.schedule_generator(self.rail, self.number_of_agents, agents_hints, 
                                               self.num_resets, self.np_random)
            self.agents = EnvAgent.from_schedule(schedule)

            # Get max number of allowed time steps from schedule generator
            # Look at the specific schedule generator used to see where this number comes from
            self._max_episode_steps = schedule.max_episode_steps # NEW UPDATE THIS!

        # Agent Positions Map
        self.agent_positions = np.zeros((self.height, self.width), dtype=int) - 1

        # Reset distance map - basically initializing
        self.distance_map.reset(self.agents, self.rail)

        # NEW : Time Schedule Generation
        # find agent speeds (needed for max_ep_steps recalculation)
        if (type(self.schedule_generator.speed_ratio_map) is dict):
            config_speeds = list(self.schedule_generator.speed_ratio_map.keys())
        else:
            config_speeds = [1.0]

        self._max_episode_steps = schedule_time_generator(self.agents, config_speeds, self.distance_map, 
                                        self._max_episode_steps, self.np_random, temp_info=optionals)
        
        # Reset agents to initial states
        self.reset_agents()

        # WHY
        for agent in self.agents:
            # Induce malfunctions
            if activate_agents:
                self.set_agent_active(agent)

            self._break_agent(agent)

            if agent.malfunction_data["malfunction"] > 0:
                agent.speed_data['transition_action_on_cellexit'] = RailEnvActions.DO_NOTHING

            # Fix agents that finished their malfunction
            self._fix_agent_after_malfunction(agent)

        self.num_resets += 1
        self._elapsed_steps = 0

        # TODO perhaps dones should be part of each agent.
        self.dones = dict.fromkeys(list(range(self.get_num_agents())) + ["__all__"], False)

        # Reset the state of the observation builder with the new environment
        self.obs_builder.reset()

        # Reset the malfunction generator
        if "generate" in dir(self.malfunction_generator):
            self.malfunction_generator.generate(reset=True)
        else:
            self.malfunction_generator(reset=True)

        # Empty the episode store of agent positions
        self.cur_episode = []

        info_dict: Dict = {
            'action_required': {i: self.action_required(agent) for i, agent in enumerate(self.agents)},
            'malfunction': {
                i: agent.malfunction_data['malfunction'] for i, agent in enumerate(self.agents)
            },
            'speed': {i: agent.speed_data['speed'] for i, agent in enumerate(self.agents)},
            'status': {i: agent.status for i, agent in enumerate(self.agents)}
        }
        # Return the new observation vectors for each agent
        observation_dict: Dict = self._get_observations()
        return observation_dict, info_dict

    def _fix_agent_after_malfunction(self, agent: EnvAgent):
        """
        Updates agent malfunction variables and fixes broken agents

        Parameters
        ----------
        agent
        """

        # Ignore agents that are OK
        if self._is_agent_ok(agent):
            return

        # Reduce number of malfunction steps left
        if agent.malfunction_data['malfunction'] > 1:
            agent.malfunction_data['malfunction'] -= 1
            return

        # Restart agents at the end of their malfunction
        agent.malfunction_data['malfunction'] -= 1
        if 'moving_before_malfunction' in agent.malfunction_data:
            agent.moving = agent.malfunction_data['moving_before_malfunction']
            return

    def _break_agent(self, agent: EnvAgent):
        """
        Malfunction generator that breaks agents at a given rate.

        Parameters
        ----------
        agent

        """

        if "generate" in dir(self.malfunction_generator):
            malfunction: mal_gen.Malfunction = self.malfunction_generator.generate(agent, self.np_random)
        else:
            malfunction: mal_gen.Malfunction = self.malfunction_generator(agent, self.np_random)

        if malfunction.num_broken_steps > 0:
            agent.malfunction_data['malfunction'] = malfunction.num_broken_steps
            agent.malfunction_data['moving_before_malfunction'] = agent.moving
            agent.malfunction_data['nr_malfunctions'] += 1

        return

    def step(self, action_dict_: Dict[int, RailEnvActions]):
        """
        Updates rewards for the agents at a step.

        Parameters
        ----------
        action_dict_ : Dict[int,RailEnvActions]

        """
        self._elapsed_steps += 1

        # If we're done, set reward and info_dict and step() is done.
        if self.dones["__all__"]:
            self.rewards_dict = {}
            info_dict = {
                "action_required": {},
                "malfunction": {},
                "speed": {},
                "status": {},
            }
            for i_agent, agent in enumerate(self.agents):
                self.rewards_dict[i_agent] = self.global_reward
                info_dict["action_required"][i_agent] = False
                info_dict["malfunction"][i_agent] = 0
                info_dict["speed"][i_agent] = 0
                info_dict["status"][i_agent] = agent.status

            return self._get_observations(), self.rewards_dict, self.dones, info_dict

        # Reset the step rewards
        self.rewards_dict = dict()
        info_dict = {
            "action_required": {},
            "malfunction": {},
            "speed": {},
            "status": {},
        }
        have_all_agents_ended = True  # boolean flag to check if all agents are done

        self.motionCheck = ac.MotionCheck()  # reset the motion check

        if not self.close_following:
            for i_agent, agent in enumerate(self.agents):
                # Reset the step rewards
                self.rewards_dict[i_agent] = 0

                # Induce malfunction before we do a step, thus a broken agent can't move in this step
                self._break_agent(agent)

                # Perform step on the agent
                self._step_agent(i_agent, action_dict_.get(i_agent))

                # manage the boolean flag to check if all agents are indeed done (or done_removed)
                have_all_agents_ended &= (agent.status in [RailAgentStatus.DONE, RailAgentStatus.DONE_REMOVED])

                # Build info dict
                info_dict["action_required"][i_agent] = self.action_required(agent)
                info_dict["malfunction"][i_agent] = agent.malfunction_data['malfunction']
                info_dict["speed"][i_agent] = agent.speed_data['speed']
                info_dict["status"][i_agent] = agent.status

                # Fix agents that finished their malfunction such that they can perform an action in the next step
                self._fix_agent_after_malfunction(agent)


        else:
            for i_agent, agent in enumerate(self.agents):
                # Reset the step rewards
                self.rewards_dict[i_agent] = 0

                # Induce malfunction before we do a step, thus a broken agent can't move in this step
                self._break_agent(agent)

                # Perform step on the agent
                self._step_agent_cf(i_agent, action_dict_.get(i_agent))

            # second loop: check for collisions / conflicts
            self.motionCheck.find_conflicts()

            # third loop: update positions
            for i_agent, agent in enumerate(self.agents):
                self._step_agent2_cf(i_agent)

                # manage the boolean flag to check if all agents are indeed done (or done_removed)
                have_all_agents_ended &= (agent.status in [RailAgentStatus.DONE, RailAgentStatus.DONE_REMOVED])

                # Build info dict
                info_dict["action_required"][i_agent] = self.action_required(agent)
                info_dict["malfunction"][i_agent] = agent.malfunction_data['malfunction']
                info_dict["speed"][i_agent] = agent.speed_data['speed']
                info_dict["status"][i_agent] = agent.status

                # Fix agents that finished their malfunction such that they can perform an action in the next step
                self._fix_agent_after_malfunction(agent)

        # Check for end of episode + set global reward to all rewards!
        if have_all_agents_ended:
            self.dones["__all__"] = True
            self.rewards_dict = {i: self.global_reward for i in range(self.get_num_agents())}
        
        if (self._max_episode_steps is not None) and (self._elapsed_steps >= self._max_episode_steps):
            self.dones["__all__"] = True
        
            for i_agent, agent in enumerate(self.agents):
                # NEW : STEP:REW: CANCELLED check / reward (never departed)
                if (agent.status == RailAgentStatus.READY_TO_DEPART):
                    agent.status = RailAgentStatus.CANCELLED
                    # NEGATIVE REWARD?
                
                # NEW : STEP:REW: Departed but never reached
                if (agent.status == RailAgentStatus.ACTIVE):
                    pass
                    # NEGATIVE REWARD?

                self.dones[i_agent] = True

        
        if self.record_steps:
            self.record_timestep(action_dict_)

        return self._get_observations(), self.rewards_dict, self.dones, info_dict

    def _step_agent(self, i_agent, action: Optional[RailEnvActions] = None):
        """
        Performs a step and step, start and stop penalty on a single agent in the following sub steps:
        - malfunction
        - action handling if at the beginning of cell
        - movement

        Parameters
        ----------
        i_agent : int
        action_dict_ : Dict[int,RailEnvActions]

        """
        agent = self.agents[i_agent]
        if agent.status in [RailAgentStatus.DONE, RailAgentStatus.DONE_REMOVED]:  # this agent has already completed...
            return

        # agent gets active by a MOVE_* action and if c
        if agent.status == RailAgentStatus.READY_TO_DEPART:
            initial_cell_free = self.cell_free(agent.initial_position)
            is_action_starting = action in [
                RailEnvActions.MOVE_LEFT, RailEnvActions.MOVE_RIGHT, RailEnvActions.MOVE_FORWARD]

            if action in [RailEnvActions.MOVE_LEFT, RailEnvActions.MOVE_RIGHT,
                          RailEnvActions.MOVE_FORWARD] and self.cell_free(agent.initial_position):
                agent.status = RailAgentStatus.ACTIVE
                self._set_agent_to_initial_position(agent, agent.initial_position)
                self.rewards_dict[i_agent] += self.step_penalty * agent.speed_data['speed']
                return
            else:
                # TODO: Here we need to check for the departure time in future releases with full schedules
                self.rewards_dict[i_agent] += self.step_penalty * agent.speed_data['speed']
                return

        agent.old_direction = agent.direction
        agent.old_position = agent.position

        # if agent is broken, actions are ignored and agent does not move.
        # full step penalty in this case
        if agent.malfunction_data['malfunction'] > 0:
            self.rewards_dict[i_agent] += self.step_penalty * agent.speed_data['speed']
            return

        # Is the agent at the beginning of the cell? Then, it can take an action.
        # As long as the agent is malfunctioning or stopped at the beginning of the cell,
        # different actions may be taken!
        if fast_isclose(agent.speed_data['position_fraction'], 0.0, rtol=1e-03):
            # No action has been supplied for this agent -> set DO_NOTHING as default
            if action is None:
                action = RailEnvActions.DO_NOTHING

            if action < 0 or action > len(RailEnvActions):
                print('ERROR: illegal action=', action,
                      'for agent with index=', i_agent,
                      '"DO NOTHING" will be executed instead')
                action = RailEnvActions.DO_NOTHING

            if action == RailEnvActions.DO_NOTHING and agent.moving:
                # Keep moving
                action = RailEnvActions.MOVE_FORWARD

            if action == RailEnvActions.STOP_MOVING and agent.moving:
                # Only allow halting an agent on entering new cells.
                agent.moving = False
                self.rewards_dict[i_agent] += self.stop_penalty

            if not agent.moving and not (
                action == RailEnvActions.DO_NOTHING or
                action == RailEnvActions.STOP_MOVING):
                # Allow agent to start with any forward or direction action
                agent.moving = True
                self.rewards_dict[i_agent] += self.start_penalty

            # Store the action if action is moving
            # If not moving, the action will be stored when the agent starts moving again.
            if agent.moving:
                _action_stored = False
                _, new_cell_valid, new_direction, new_position, transition_valid = \
                    self._check_action_on_agent(action, agent)

                if all([new_cell_valid, transition_valid]):
                    agent.speed_data['transition_action_on_cellexit'] = action
                    _action_stored = True
                else:
                    # But, if the chosen invalid action was LEFT/RIGHT, and the agent is moving,
                    # try to keep moving forward!
                    if (action == RailEnvActions.MOVE_LEFT or action == RailEnvActions.MOVE_RIGHT):
                        _, new_cell_valid, new_direction, new_position, transition_valid = \
                            self._check_action_on_agent(RailEnvActions.MOVE_FORWARD, agent)

                        if all([new_cell_valid, transition_valid]):
                            agent.speed_data['transition_action_on_cellexit'] = RailEnvActions.MOVE_FORWARD
                            _action_stored = True

                if not _action_stored:
                    # If the agent cannot move due to an invalid transition, we set its state to not moving
                    self.rewards_dict[i_agent] += self.invalid_action_penalty
                    self.rewards_dict[i_agent] += self.stop_penalty
                    agent.moving = False

        # Now perform a movement.
        # If agent.moving, increment the position_fraction by the speed of the agent
        # If the new position fraction is >= 1, reset to 0, and perform the stored
        #   transition_action_on_cellexit if the cell is free.
        if agent.moving:
            agent.speed_data['position_fraction'] += agent.speed_data['speed']
            if agent.speed_data['position_fraction'] > 1.0 or fast_isclose(agent.speed_data['position_fraction'], 1.0,
                                                                           rtol=1e-03):
                # Perform stored action to transition to the next cell as soon as cell is free
                # Notice that we've already checked new_cell_valid and transition valid when we stored the action,
                # so we only have to check cell_free now!

                # Traditional check that next cell is free
                # cell and transition validity was checked when we stored transition_action_on_cellexit!
                cell_free, new_cell_valid, new_direction, new_position, transition_valid = self._check_action_on_agent(
                    agent.speed_data['transition_action_on_cellexit'], agent)

                # N.B. validity of new_cell and transition should have been verified before the action was stored!
                assert new_cell_valid
                assert transition_valid
                if cell_free:
                    self._move_agent_to_new_position(agent, new_position)
                    agent.direction = new_direction
                    agent.speed_data['position_fraction'] = 0.0

            # has the agent reached its target?
            if np.equal(agent.position, agent.target).all():
                agent.status = RailAgentStatus.DONE
                self.dones[i_agent] = True
                self.active_agents.remove(i_agent)
                agent.moving = False
                self._remove_agent_from_scene(agent)
            else:
                self.rewards_dict[i_agent] += self.step_penalty * agent.speed_data['speed']
        else:
            # step penalty if not moving (stopped now or before)
            self.rewards_dict[i_agent] += self.step_penalty * agent.speed_data['speed']

    def _step_agent_cf(self, i_agent, action: Optional[RailEnvActions] = None):
        """ "close following" version of step_agent.
        """
        agent = self.agents[i_agent]
        if agent.status in [RailAgentStatus.DONE, RailAgentStatus.DONE_REMOVED]:  # this agent has already completed...
            return

        # NEW : STEP: WAITING > WAITING or WAITING > READY_TO_DEPART
        if (agent.status == RailAgentStatus.WAITING):
            if ( self._elapsed_steps >= agent.earliest_departure ):
                agent.status == RailAgentStatus.READY_TO_DEPART
            self.motionCheck.addAgent(i_agent, None, None)
            return

        # agent gets active by a MOVE_* action and if c
        if agent.status == RailAgentStatus.READY_TO_DEPART:
            is_action_starting = action in [
                RailEnvActions.MOVE_LEFT, RailEnvActions.MOVE_RIGHT, RailEnvActions.MOVE_FORWARD]

            if is_action_starting:  # agent is trying to start
                self.motionCheck.addAgent(i_agent, None, agent.initial_position)
            else:  # agent wants to remain unstarted
                self.motionCheck.addAgent(i_agent, None, None)
            return

        agent.old_direction = agent.direction
        agent.old_position = agent.position

        # if agent is broken, actions are ignored and agent does not move.
        # full step penalty in this case
        # TODO: this means that deadlocked agents which suffer a malfunction are marked as 
        # stopped rather than deadlocked.
        if agent.malfunction_data['malfunction'] > 0:
            self.motionCheck.addAgent(i_agent, agent.position, agent.position)
            # agent will get penalty in step_agent2_cf
            # self.rewards_dict[i_agent] += self.step_penalty * agent.speed_data['speed']
            return

        # Is the agent at the beginning of the cell? Then, it can take an action.
        # As long as the agent is malfunctioning or stopped at the beginning of the cell,
        # different actions may be taken!
        if np.isclose(agent.speed_data['position_fraction'], 0.0, rtol=1e-03):
            # No action has been supplied for this agent -> set DO_NOTHING as default
            if action is None:
                action = RailEnvActions.DO_NOTHING

            if action < 0 or action > len(RailEnvActions):
                print('ERROR: illegal action=', action,
                      'for agent with index=', i_agent,
                      '"DO NOTHING" will be executed instead')
                action = RailEnvActions.DO_NOTHING

            if action == RailEnvActions.DO_NOTHING and agent.moving:
                # Keep moving
                action = RailEnvActions.MOVE_FORWARD

            if action == RailEnvActions.STOP_MOVING and agent.moving:
                # Only allow halting an agent on entering new cells.
                agent.moving = False
                self.rewards_dict[i_agent] += self.stop_penalty

            if not agent.moving and not (
                action == RailEnvActions.DO_NOTHING or
                action == RailEnvActions.STOP_MOVING):
                # Allow agent to start with any forward or direction action
                agent.moving = True
                self.rewards_dict[i_agent] += self.start_penalty

            # Store the action if action is moving
            # If not moving, the action will be stored when the agent starts moving again.
            new_position = None
            if agent.moving:
                _action_stored = False
                _, new_cell_valid, new_direction, new_position, transition_valid = \
                    self._check_action_on_agent(action, agent)

                if all([new_cell_valid, transition_valid]):
                    agent.speed_data['transition_action_on_cellexit'] = action
                    _action_stored = True
                else:
                    # But, if the chosen invalid action was LEFT/RIGHT, and the agent is moving,
                    # try to keep moving forward!
                    if (action == RailEnvActions.MOVE_LEFT or action == RailEnvActions.MOVE_RIGHT):
                        _, new_cell_valid, new_direction, new_position, transition_valid = \
                            self._check_action_on_agent(RailEnvActions.MOVE_FORWARD, agent)

                        if all([new_cell_valid, transition_valid]):
                            agent.speed_data['transition_action_on_cellexit'] = RailEnvActions.MOVE_FORWARD
                            _action_stored = True

                if not _action_stored:
                    # If the agent cannot move due to an invalid transition, we set its state to not moving
                    self.rewards_dict[i_agent] += self.invalid_action_penalty
                    self.rewards_dict[i_agent] += self.stop_penalty
                    agent.moving = False
                    self.motionCheck.addAgent(i_agent, agent.position, agent.position)
                    return

            if new_position is None:
                self.motionCheck.addAgent(i_agent, agent.position, agent.position)
                if agent.moving:
                    print("Agent", i_agent, "new_pos none, but moving")

        # Check the pos_frac position fraction
        if agent.moving:
            agent.speed_data['position_fraction'] += agent.speed_data['speed']
            if agent.speed_data['position_fraction'] > 0.999:
                stored_action = agent.speed_data["transition_action_on_cellexit"]

                # find the next cell using the stored action
                _, new_cell_valid, new_direction, new_position, transition_valid = \
                    self._check_action_on_agent(stored_action, agent)

                # if it's valid, record it as the new position
                if all([new_cell_valid, transition_valid]):
                    self.motionCheck.addAgent(i_agent, agent.position, new_position)
                else:  # if the action wasn't valid then record the agent as stationary
                    self.motionCheck.addAgent(i_agent, agent.position, agent.position)
            else:  # This agent hasn't yet crossed the cell
                self.motionCheck.addAgent(i_agent, agent.position, agent.position)

    def _step_agent2_cf(self, i_agent):
        agent = self.agents[i_agent]

        # NEW : REW: no reward during WAITING...
        if agent.status in [RailAgentStatus.DONE, RailAgentStatus.DONE_REMOVED, RailAgentStatus.WAITING]:
            return

        (move, rc_next) = self.motionCheck.check_motion(i_agent, agent.position)

        if agent.position is not None:
            sbTrans = format(self.rail.grid[agent.position], "016b")
            trans_block = sbTrans[agent.direction * 4: agent.direction * 4 + 4]
            if (trans_block == "0000"):
                print (i_agent, agent.position, agent.direction, sbTrans, trans_block)

        # if agent cannot enter env, then we should have move=False

        if move:
            if agent.position is None:  # agent is entering the env
                # print(i_agent, "writing new pos ", rc_next, " into agent position (None)")
                agent.position = rc_next
                agent.status = RailAgentStatus.ACTIVE
                agent.speed_data['position_fraction'] = 0.0

            else:  # normal agent move
                cell_free, new_cell_valid, new_direction, new_position, transition_valid = self._check_action_on_agent(
                    agent.speed_data['transition_action_on_cellexit'], agent)

                if not all([transition_valid, new_cell_valid]):
                    print(f"ERRROR: step_agent2 invalid transition ag {i_agent} dir {new_direction} pos {agent.position} next {rc_next}")

                if new_position != rc_next:
                    print(f"ERROR: agent {i_agent} new_pos {new_position} != rc_next {rc_next}  " + 
                          f"pos {agent.position} dir {agent.direction} new_dir {new_direction}" +
                          f"stored action: {agent.speed_data['transition_action_on_cellexit']}")

                sbTrans = format(self.rail.grid[agent.position], "016b")
                trans_block = sbTrans[agent.direction * 4: agent.direction * 4 + 4]
                if (trans_block == "0000"):
                    print ("ERROR: ", i_agent, agent.position, agent.direction, sbTrans, trans_block)

                agent.position = rc_next
                agent.direction = new_direction
                agent.speed_data['position_fraction'] = 0.0

            # NEW : REW: Check DONE  before / after LA & Check if RUNNING before / after LA
            # has the agent reached its target?
            if np.equal(agent.position, agent.target).all():
                # arrived before Latest Arrival
                if (self._elapsed_steps <= agent.latest_arrival):
                    agent.status = RailAgentStatus.DONE
                    self.dones[i_agent] = True
                    self.active_agents.remove(i_agent)
                    agent.moving = False
                    self._remove_agent_from_scene(agent)
                else: # arrived after latest arrival
                    agent.status = RailAgentStatus.DONE
                    self.dones[i_agent] = True
                    self.active_agents.remove(i_agent)
                    agent.moving = False
                    self._remove_agent_from_scene(agent)   
                    # NEGATIVE REWARD?

            else: # not reached its target and moving
                # running before Latest Arrival
                if (self._elapsed_steps <= agent.latest_arrival):
                    self.rewards_dict[i_agent] += self.step_penalty * agent.speed_data['speed']
                else: # running after Latest Arrival
                    self.rewards_dict[i_agent] += self.step_penalty * agent.speed_data['speed'] # + # NEGATIVE REWARD? per step?
        else:
            # stopped (!move) before Latest Arrival
            if (self._elapsed_steps <= agent.latest_arrival):
                self.rewards_dict[i_agent] += self.step_penalty * agent.speed_data['speed']
            else:  # stopped (!move) after Latest Arrival
                self.rewards_dict[i_agent] += self.step_penalty * \
                    agent.speed_data['speed']  # + # NEGATIVE REWARD? per step?

    def _set_agent_to_initial_position(self, agent: EnvAgent, new_position: IntVector2D):
        """
        Sets the agent to its initial position. Updates the agent object and the position
        of the agent inside the global agent_position numpy array

        Parameters
        -------
        agent: EnvAgent object
        new_position: IntVector2D
        """
        agent.position = new_position
        self.agent_positions[agent.position] = agent.handle

    def _move_agent_to_new_position(self, agent: EnvAgent, new_position: IntVector2D):
        """
        Move the agent to the a new position. Updates the agent object and the position
        of the agent inside the global agent_position numpy array

        Parameters
        -------
        agent: EnvAgent object
        new_position: IntVector2D
        """
        agent.position = new_position
        self.agent_positions[agent.old_position] = -1
        self.agent_positions[agent.position] = agent.handle

    def _remove_agent_from_scene(self, agent: EnvAgent):
        """
        Remove the agent from the scene. Updates the agent object and the position
        of the agent inside the global agent_position numpy array

        Parameters
        -------
        agent: EnvAgent object
        """
        self.agent_positions[agent.position] = -1
        if self.remove_agents_at_target:
            agent.position = None
            # setting old_position to None here stops the DONE agents from appearing in the rendered image
            agent.old_position = None
            agent.status = RailAgentStatus.DONE_REMOVED

    def _check_action_on_agent(self, action: RailEnvActions, agent: EnvAgent):
        """

        Parameters
        ----------
        action : RailEnvActions
        agent : EnvAgent

        Returns
        -------
        bool
            Is it a legal move?
            1) transition allows the new_direction in the cell,
            2) the new cell is not empty (case 0),
            3) the cell is free, i.e., no agent is currently in that cell


        """
        # compute number of possible transitions in the current
        # cell used to check for invalid actions
        new_direction, transition_valid = self.check_action(agent, action)
        new_position = get_new_position(agent.position, new_direction)

        new_cell_valid = (
            fast_position_equal(  # Check the new position is still in the grid
                new_position,
                fast_clip(new_position, [0, 0], [self.height - 1, self.width - 1]))
            and  # check the new position has some transitions (ie is not an empty cell)
            self.rail.get_full_transitions(*new_position) > 0)

        # If transition validity hasn't been checked yet.
        if transition_valid is None:
            transition_valid = self.rail.get_transition(
                (*agent.position, agent.direction),
                new_direction)

        # only call cell_free() if new cell is inside the scene
        if new_cell_valid:
            # Check the new position is not the same as any of the existing agent positions
            # (including itself, for simplicity, since it is moving)
            cell_free = self.cell_free(new_position)
        else:
            # if new cell is outside of scene -> cell_free is False
            cell_free = False
        return cell_free, new_cell_valid, new_direction, new_position, transition_valid

    def record_timestep(self, dActions):
        ''' Record the positions and orientations of all agents in memory, in the cur_episode
        '''
        list_agents_state = []
        for i_agent in range(self.get_num_agents()):
            agent = self.agents[i_agent]
            # the int cast is to avoid numpy types which may cause problems with msgpack
            # in env v2, agents may have position None, before starting
            if agent.position is None:
                pos = (0, 0)
            else:
                pos = (int(agent.position[0]), int(agent.position[1]))
            # print("pos:", pos, type(pos[0]))
            list_agents_state.append([
                    *pos, int(agent.direction), 
                    agent.malfunction_data["malfunction"],  
                    int(agent.status),
                    int(agent.position in self.motionCheck.svDeadlocked)
                    ])

        self.cur_episode.append(list_agents_state)
        self.list_actions.append(dActions)

    def cell_free(self, position: IntVector2D) -> bool:
        """
        Utility to check if a cell is free

        Parameters:
        --------
        position : Tuple[int, int]

        Returns
        -------
        bool
            is the cell free or not?

        """
        return self.agent_positions[position] == -1

    def check_action(self, agent: EnvAgent, action: RailEnvActions):
        """

        Parameters
        ----------
        agent : EnvAgent
        action : RailEnvActions

        Returns
        -------
        Tuple[Grid4TransitionsEnum,Tuple[int,int]]



        """
        transition_valid = None
        possible_transitions = self.rail.get_transitions(*agent.position, agent.direction)
        num_transitions = fast_count_nonzero(possible_transitions)

        new_direction = agent.direction
        if action == RailEnvActions.MOVE_LEFT:
            new_direction = agent.direction - 1
            if num_transitions <= 1:
                transition_valid = False

        elif action == RailEnvActions.MOVE_RIGHT:
            new_direction = agent.direction + 1
            if num_transitions <= 1:
                transition_valid = False

        new_direction %= 4

        if action == RailEnvActions.MOVE_FORWARD and num_transitions == 1:
            # - dead-end, straight line or curved line;
            # new_direction will be the only valid transition
            # - take only available transition
            new_direction = fast_argmax(possible_transitions)
            transition_valid = True
        return new_direction, transition_valid

    def _get_observations(self):
        """
        Utility which returns the observations for an agent with respect to environment

        Returns
        ------
        Dict object
        """
        # print(f"_get_obs - num agents: {self.get_num_agents()} {list(range(self.get_num_agents()))}")
        self.obs_dict = self.obs_builder.get_many(list(range(self.get_num_agents())))
        return self.obs_dict

    def get_valid_directions_on_grid(self, row: int, col: int) -> List[int]:
        """
        Returns directions in which the agent can move

        Parameters:
        ---------
        row : int
        col : int

        Returns:
        -------
        List[int]
        """
        return Grid4Transitions.get_entry_directions(self.rail.get_full_transitions(row, col))

    def _exp_distirbution_synced(self, rate: float) -> float:
        """
        Generates sample from exponential distribution
        We need this to guarantee synchronity between different instances with same seed.
        :param rate:
        :return:
        """
        u = self.np_random.rand()
        x = - np.log(1 - u) * rate
        return x

    def _is_agent_ok(self, agent: EnvAgent) -> bool:
        """
        Check if an agent is ok, meaning it can move and is not malfuncitoinig
        Parameters
        ----------
        agent

        Returns
        -------
        True if agent is ok, False otherwise

        """
        return agent.malfunction_data['malfunction'] < 1

    def save(self, filename):
        print("deprecated call to env.save() - pls call RailEnvPersister.save()")
        persistence.RailEnvPersister.save(self, filename)<|MERGE_RESOLUTION|>--- conflicted
+++ resolved
@@ -35,11 +35,7 @@
 # from flatland.envs.rail_generators import random_rail_generator, RailGenerator
 # from flatland.envs.schedule_generators import random_schedule_generator, ScheduleGenerator
 
-<<<<<<< HEAD
 # NEW : Imports
-=======
-# NEW : Imports 
->>>>>>> d0d61948
 from flatland.envs.schedule_time_generators import schedule_time_generator
 
 # Adrian Egli performance fix (the fast methods brings more than 50%)
@@ -390,7 +386,6 @@
         # Reset agents to initial states
         self.reset_agents()
 
-        # WHY
         for agent in self.agents:
             # Induce malfunctions
             if activate_agents:
