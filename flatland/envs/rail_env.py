--- conflicted
+++ resolved
@@ -488,31 +488,12 @@
             if agent.state == TrainState.READY_TO_DEPART and movement_action_given:
                 new_position = agent.initial_position
                 new_direction = agent.initial_direction
-<<<<<<< HEAD
             elif agent.state == TrainState.MALFUNCTION_OFF_MAP and not in_malfunction and earliest_departure_reached and (
                 preprocessed_action.is_moving_action() or preprocessed_action == RailEnvActions.STOP_MOVING):
                 # weirdly, MALFUNCTION_OFF_MAP does not go via READY_TO_DEPART, but STOP_MOVING and MOVE_* adds to map if possible
                 new_position = agent.initial_position
                 new_direction = agent.initial_direction
             elif agent.state.is_on_map_state():
-=======
-            # If movement is allowed apply saved action independent of other agents
-            elif agent.action_saver.is_action_saved and position_update_allowed:
-                saved_action = agent.action_saver.saved_action
-                # Apply action independent of other agents and get temporary new position and direction
-                new_position, new_direction = env_utils.apply_action_independent(saved_action,
-                                                                                 self.rail,
-                                                                                 agent.position,
-                                                                                 agent.direction)
-                preprocessed_action = saved_action
-            # / TEMPORARY FIX FOR MALFUNCTION_OFF_MAP getting into map without motion check
-            elif agent.state == TrainState.MALFUNCTION_OFF_MAP and (preprocessed_action == RailEnvActions.STOP_MOVING or preprocessed_action.is_moving_action()):
-                # weirdly, MALFUNCTION_OFF_MAP does not go via READY_TO_DEPART, but STOP_MOVING and MOVE_* adds to map if possible
-                new_position = agent.initial_position
-                new_direction = agent.initial_direction
-            # \ TEMPORARY FIX FOR MALFUNCTION_OFF_MAP getting into map without motion check
-            else:
->>>>>>> 5bd32e80
                 new_position, new_direction = agent.position, agent.direction
                 if agent.speed_counter.is_cell_exit:
                     movement_possible = agent.state == TrainState.MOVING and not stop_action_given
@@ -549,25 +530,7 @@
             if agent.position in self.level_free_positions:
                 agent_position_level_free = (agent.position, agent.direction % 2)
 
-<<<<<<< HEAD
             self.motionCheck.addAgent(i_agent, agent_position_level_free, new_position_level_free)
-=======
-            # This is for storing and later checking for conflicts of agents trying to occupy same cell
-            # / TEMPORARY FIX as adding agent to motion check can hinder other agents having earliest_departure_reached to start
-            if agent.earliest_departure <= self._elapsed_steps or (agent.state == TrainState == TrainState.DONE and agent.position is not None):
-                # in time-step WAITING->READY_TO_DEPART, do not block other agents
-                if agent.state == TrainState.WAITING and not preprocessed_action.is_moving_action():
-                    pass
-                # while in READY_TO_DEPART, do not hinder others
-                elif agent.state == TrainState.READY_TO_DEPART and not preprocessed_action.is_moving_action():
-                    pass
-                # while in MALFUNCTION_OFF_MAP and not malfunction complete, do not hinder others
-                elif agent.state == TrainState.MALFUNCTION_OFF_MAP and agent.malfunction_handler.malfunction_down_counter > 0:
-                    pass
-                else:
-                    self.motionCheck.addAgent(i_agent, agent_position_level_free, new_position_level_free)
-            # \ TEMPORARY FIX
->>>>>>> 5bd32e80
 
         # Find conflicts between trains trying to occupy same cell
         self.motionCheck.find_conflicts()
@@ -580,45 +543,14 @@
             if agent.position in self.level_free_positions:
                 agent_position_level_free = (agent.position, agent.direction % 2)
 
-<<<<<<< HEAD
             # Is movement allowed?
             motion_check = self.motionCheck.check_motion(i_agent, agent_position_level_free)  # motion_check is False if agent wants to stay in the cell
             movement_allowed = (agent.state.is_on_map_state() and not agent.speed_counter.is_cell_exit) or motion_check
-=======
+
             # Fetch the saved transition data
             agent_transition_data = temp_transition_data[i_agent]
             preprocessed_action = agent_transition_data.preprocessed_action
 
-            # / TEMPORARY FIX as adding agent to motion check can hinder other agents having earliest_departure_reached to start
-            if agent.earliest_departure <= self._elapsed_steps or (agent.state == TrainState == TrainState.DONE and agent.position is not None):
-                # in timestep WAITING->GETTING_READY_TO_DEPART, do not block other agents unnecessarily
-                if agent.state == TrainState.WAITING and not preprocessed_action.is_moving_action():
-                    motion_check = False
-                # while in READY_TO_DEPART, do not hinder others
-                elif agent.state == TrainState.READY_TO_DEPART and not preprocessed_action.is_moving_action():
-                    motion_check = False
-                # while in MALFUNCTION_OFF_MAP and not malfunction complete, do not hinder others
-                elif agent.state == TrainState.MALFUNCTION_OFF_MAP and agent.malfunction_handler.malfunction_down_counter > 0:
-                    # moving action and stop action tries to put them on the map
-                    motion_check = False
-                else:
-                    motion_check = self.motionCheck.check_motion(i_agent, agent_position_level_free)
-            else:
-                motion_check = False
-            # \ TEMPORARY FIX
-
-            if agent.malfunction_handler.in_malfunction:
-                movement_allowed = False
-            else:
-                movement_allowed = motion_check
-
-            movement_inside_cell = agent.state == TrainState.STOPPED and not agent.speed_counter.is_cell_exit
-            movement_allowed = movement_allowed or movement_inside_cell
->>>>>>> 5bd32e80
-
-
-
-<<<<<<< HEAD
             # state machine step
             agent.state_machine.set_transition_signals(StateTransitionSignals(
                 # Malfunction starts when in_malfunction is set to true (inverse of malfunction_counter_complete)
@@ -649,37 +581,6 @@
                 agent.speed_counter.update_counter()
                 # only position update while MOVING and motion_check OK
                 if motion_check:
-=======
-            ## Update states
-            state_transition_signals = self.generate_state_transition_signals(agent, preprocessed_action,
-                                                                              movement_allowed)
-            agent.state_machine.set_transition_signals(state_transition_signals)
-
-            # / TEMPORARY FIX avoid setting agent to STOPPED after malfunction unnecessarily
-            if agent.state.is_malfunction_state() and not agent.speed_counter.is_cell_exit and preprocessed_action.is_moving_action():
-                state_transition_signals.valid_movement_action_given = True
-                agent.state_machine.set_transition_signals(state_transition_signals)
-            # \ TEMPORARY FIX
-
-            agent.state_machine.step()
-
-            # / TEMPORARY FIX FOR MALFUNCTION_OFF_MAP getting into map without motion check
-            if agent.state_machine.previous_state == TrainState.MALFUNCTION_OFF_MAP and (agent.state == TrainState.STOPPED or agent.state == TrainState.MOVING) and not motion_check:
-                warnings.warn("TEMPORARILY FIX ERRONEOUS STATE TRANSITION MALFUNCTION_OFF_MAP->STOPPED/MOVING LEADING TO TWO AGENTS OCCUPYING SAME CELL")
-                agent.state_machine.set_state(TrainState.READY_TO_DEPART)
-            # \ TEMPORARY FIX
-
-            # Needed when not removing agents at target
-            movement_allowed = movement_allowed and agent.state != TrainState.DONE
-
-            # Agent is being added to map
-            if agent.state.is_on_map_state():
-                if agent.state_machine.previous_state.is_off_map_state():
-                    agent.position = agent.initial_position
-                    agent.direction = agent.initial_direction
-                # Speed counter completes
-                elif movement_allowed and (agent.speed_counter.is_cell_exit):
->>>>>>> 5bd32e80
                     agent.position = agent_transition_data.position
                     agent.direction = agent_transition_data.direction
                 agent.state_machine.update_if_reached(agent.position, agent.target)
@@ -718,7 +619,6 @@
                     agent_positions_level_free[agent.position].append(agent.direction)
                 else:
                     agent_positions_same_level.append(agent.position)
-<<<<<<< HEAD
         msgs = f"Found two agents occupying same cell in step {self._elapsed_steps}: {agent_positions_same_level}\n"
         msgs += f"- motion check: {list(self.motionCheck.G.edges)}"
         if len(agent_positions_same_level) != len(set(agent_positions_same_level)):
@@ -737,11 +637,6 @@
                         warnings.warn(msg)
                         msgs += msg
         assert len(agent_positions_same_level) == len(set(agent_positions_same_level)), msgs
-=======
-        if len(agent_positions_same_level) != len(set(agent_positions_same_level)):
-            warnings.warn(f"Found two agents occupying same cell in step {self._elapsed_steps}: {agent_positions_same_level}")
-        assert len(agent_positions_same_level) == len(set(agent_positions_same_level)), (self._elapsed_steps, agent_positions_same_level)
->>>>>>> 5bd32e80
 
         for position, directions in agent_positions_level_free.items():
             if len(directions) >= 2:
@@ -751,12 +646,7 @@
                 conflict = directions[0] % 2 == directions[1] % 2
                 if conflict:
                     warnings.warn(
-<<<<<<< HEAD
                         f"Found two agents occupying same level-free cell along the same axis in step {self._elapsed_steps}: {agent_positions_level_free}")
-=======
-                        f"Found two agents occupying same level-free cell along the same axis in step {self._elapsed_steps}: "
-                        f"{agent_positions_level_free}")
->>>>>>> 5bd32e80
                 assert not conflict
 
     def record_timestep(self, dActions):
