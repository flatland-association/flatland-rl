--- conflicted
+++ resolved
@@ -374,40 +374,8 @@
                 if agent.old_position is not None:
                     self.agent_positions[agent.old_position] = -1
 
-<<<<<<< HEAD
-    def _handle_end_reward(self, agent: EnvAgent) -> int:
-        '''
-        Handles end-of-episode reward for a particular agent.
-
-        Parameters
-        ----------
-        agent : EnvAgent
-        '''
-        reward = None
-        # agent done? (arrival_time is not None)
-        if agent.state == TrainState.DONE:
-            # if agent arrived earlier or on time = 0
-            # if agent arrived later = -ve reward based on how late
-            reward = min(agent.latest_arrival - agent.arrival_time, 0)
-
-        # Agents not done (arrival_time is None)
-        else:
-            # CANCELLED check (never departed)
-            if (agent.state.is_off_map_state()):
-                reward = -1 * self.cancellation_factor * \
-                         (agent.get_travel_time_on_shortest_path(self.distance_map) + self.cancellation_time_buffer)
-
-            # Departed but never reached
-            if (agent.state.is_on_map_state()):
-                reward = agent.get_current_delay(self._elapsed_steps, self.distance_map)
-
-        return reward
-
     @lru_cache(100000)
     def preprocess_action(self, action, current_position, current_direction):
-=======
-    def preprocess_action(self, action, agent):
->>>>>>> 7521edbb
         """
         Preprocess the provided action
             * Change to DO_NOTHING if illegal action (not one of the defined action)
