"""Schedule generators (railway undertaking, "EVU")."""
import warnings
from typing import Tuple, List, Callable, Mapping, Optional, Any

import msgpack
import numpy as np

from flatland.core.grid.grid4_utils import get_new_position
from flatland.core.transition_map import GridTransitionMap
from flatland.envs.agent_utils import EnvAgentStatic
from flatland.envs.schedule_utils import Schedule

AgentPosition = Tuple[int, int]
ScheduleGenerator = Callable[[GridTransitionMap, int, Optional[Any], Optional[int]], Schedule]


def speed_initialization_helper(nb_agents: int, speed_ratio_map: Mapping[float, float] = None,
                                seed: int = None) -> List[float]:
    """
    Parameters
    ----------
    nb_agents : int
        The number of agents to generate a speed for
    speed_ratio_map : Mapping[float,float]
        A map of speeds mappint to their ratio of appearance. The ratios must sum up to 1.

    Returns
    -------
    List[float]
        A list of size nb_agents of speeds with the corresponding probabilistic ratios.
    """
    if seed:
        np.random.seed(seed)

    if speed_ratio_map is None:
        return [1.0] * nb_agents

    nb_classes = len(speed_ratio_map.keys())
    speed_ratio_map_as_list: List[Tuple[float, float]] = list(speed_ratio_map.items())
    speed_ratios = list(map(lambda t: t[1], speed_ratio_map_as_list))
    speeds = list(map(lambda t: t[0], speed_ratio_map_as_list))
    return list(map(lambda index: speeds[index], np.random.choice(nb_classes, nb_agents, p=speed_ratios)))


def complex_schedule_generator(speed_ratio_map: Mapping[float, float] = None, seed: int = 1) -> ScheduleGenerator:
<<<<<<< HEAD
    def generator(rail: GridTransitionMap, num_agents: int, hints: Any = None, num_resets: int = 0) -> Schedule:
=======
    """

    Generator used to generate the levels of Round 1 in the Flatland Challenge. It can only be used together
    with complex_rail_generator. It places agents at end and start points provided by the rail generator.
    It assigns speeds to the different agents according to the speed_ratio_map
    :param speed_ratio_map: Speed ratios of all agents. They are probabilities of all different speeds and have to
            add up to 1.
    :param seed: Initiate random seed generator
    :return:
    """
>>>>>>> 2947c388

    def generator(rail: GridTransitionMap, num_agents: int, hints: Any = None, num_resets: int = 0):
        """

        The generator that assigns tasks to all the agents
        :param rail: Rail infrastructure given by the rail_generator
        :param num_agents: Number of agents to include in the schedule
        :param hints: Hints provided by the rail_generator These include positions of start/target positions
        :param num_resets: How often the generator has been reset.
        :return: Returns the generator to the rail constructor
        """
        _runtime_seed = seed + num_resets
        np.random.seed(_runtime_seed)

        start_goal = hints['start_goal']
        start_dir = hints['start_dir']
        agents_position = [sg[0] for sg in start_goal[:num_agents]]
        agents_target = [sg[1] for sg in start_goal[:num_agents]]
        agents_direction = start_dir[:num_agents]

        if speed_ratio_map:
            speeds = speed_initialization_helper(num_agents, speed_ratio_map, seed=_runtime_seed)
        else:
            speeds = [1.0] * len(agents_position)

        return Schedule(agent_positions=agents_position, agent_directions=agents_direction,
                        agent_targets=agents_target, agent_speeds=speeds, agent_malfunction_rates=None)

    return generator


def sparse_schedule_generator(speed_ratio_map: Mapping[float, float] = None, seed: int = 1) -> ScheduleGenerator:
    """

    This is the schedule generator which is used for Round 2 of the Flatland challenge. It produces schedules
    to railway networks provided by sparse_rail_generator.
    :param speed_ratio_map: Speed ratios of all agents. They are probabilities of all different speeds and have to
            add up to 1.
    :param seed: Initiate random seed generator
    """

<<<<<<< HEAD
    def generator(rail: GridTransitionMap, num_agents: int, hints: Any = None, num_resets: int = 0) -> Schedule:
=======
    def generator(rail: GridTransitionMap, num_agents: int, hints: Any = None, num_resets: int = 0):
        """

        The generator that assigns tasks to all the agents
        :param rail: Rail infrastructure given by the rail_generator
        :param num_agents: Number of agents to include in the schedule
        :param hints: Hints provided by the rail_generator These include positions of start/target positions
        :param num_resets: How often the generator has been reset.
        :return: Returns the generator to the rail constructor
        """
>>>>>>> 2947c388

        _runtime_seed = seed + num_resets
        np.random.seed(_runtime_seed)

        train_stations = hints['train_stations']
        agent_start_targets_cities = hints['agent_start_targets_cities']
        max_num_agents = hints['num_agents']
        city_orientations = hints['city_orientations']
        if num_agents > max_num_agents:
            num_agents = max_num_agents
            warnings.warn("Too many agents! Changes number of agents.")
        # Place agents and targets within available train stations
        agents_position = []
        agents_target = []
        agents_direction = []

        for agent_idx in range(num_agents):
            infeasible_agent = True
            tries = 0
            while infeasible_agent:
                tries += 1
                infeasible_agent = False
                # Set target for agent
                city_idx = np.random.randint(len(agent_start_targets_cities))
                start_city = agent_start_targets_cities[city_idx][0]
                target_city = agent_start_targets_cities[city_idx][1]

                start_idx = np.random.choice(np.arange(len(train_stations[start_city])))
                target_idx = np.random.choice(np.arange(len(train_stations[target_city])))
                start = train_stations[start_city][start_idx]
                target = train_stations[target_city][target_idx]

                while start[1] % 2 != 0:
                    start_idx = np.random.choice(np.arange(len(train_stations[start_city])))
                    start = train_stations[start_city][start_idx]
                while target[1] % 2 != 1:
                    target_idx = np.random.choice(np.arange(len(train_stations[target_city])))
                    target = train_stations[target_city][target_idx]
                possible_orientations = [agent_start_targets_cities[city_idx][2],
                                         (agent_start_targets_cities[city_idx][2] + 2) % 4]
                agent_orientation = np.random.choice(possible_orientations)
                if not rail.check_path_exists(start[0], agent_orientation, target[0]):
                    agent_orientation = (agent_orientation + 2) % 4
                if not (rail.check_path_exists(start[0], agent_orientation, target[0])):
                    infeasible_agent = True
                if tries >= 100:
                    warnings.warn("Did not find any possible path, check your parameters!!!")
                    break
            agents_position.append((start[0][0], start[0][1]))
            agents_target.append((target[0][0], target[0][1]))

            agents_direction.append(agent_orientation)
            # Orient the agent correctly

        if speed_ratio_map:
            speeds = speed_initialization_helper(num_agents, speed_ratio_map, seed=_runtime_seed)
        else:
            speeds = [1.0] * len(agents_position)

        return Schedule(agent_positions=agents_position, agent_directions=agents_direction,
                        agent_targets=agents_target, agent_speeds=speeds, agent_malfunction_rates=None)

    return generator


def random_schedule_generator(speed_ratio_map: Optional[Mapping[float, float]] = None,
                              seed: int = 1) -> ScheduleGenerator:
    """
    Given a `rail` GridTransitionMap, return a random placement of agents (initial position, direction and target).

    Parameters
    ----------
        speed_ratio_map : Optional[Mapping[float, float]]
            A map of speeds mapping to their ratio of appearance. The ratios must sum up to 1.

    Returns
    -------
        Tuple[List[Tuple[int,int]], List[Tuple[int,int]], List[Tuple[int,int]], List[float]]
            initial positions, directions, targets speeds
    """

    def generator(rail: GridTransitionMap, num_agents: int, hints: Any = None,
<<<<<<< HEAD
                num_resets: int = 0) -> Schedule:
=======
                  num_resets: int = 0) -> ScheduleGeneratorProduct:
>>>>>>> 2947c388
        _runtime_seed = seed + num_resets

        np.random.seed(_runtime_seed)

        valid_positions = []
        for r in range(rail.height):
            for c in range(rail.width):
                if rail.get_full_transitions(r, c) > 0:
                    valid_positions.append((r, c))
        if len(valid_positions) == 0:
            return Schedule(agent_positions=[], agent_directions=[],
                            agent_targets=[], agent_speeds=[], agent_malfunction_rates=None)

        if len(valid_positions) < num_agents:
            warnings.warn("schedule_generators: len(valid_positions) < num_agents")
            return Schedule(agent_positions=[], agent_directions=[],
                            agent_targets=[], agent_speeds=[], agent_malfunction_rates=None)

        agents_position_idx = [i for i in np.random.choice(len(valid_positions), num_agents, replace=False)]
        agents_position = [valid_positions[agents_position_idx[i]] for i in range(num_agents)]
        agents_target_idx = [i for i in np.random.choice(len(valid_positions), num_agents, replace=False)]
        agents_target = [valid_positions[agents_target_idx[i]] for i in range(num_agents)]
        update_agents = np.zeros(num_agents)

        re_generate = True
        cnt = 0
        while re_generate:
            cnt += 1
            if cnt > 1:
                print("re_generate cnt={}".format(cnt))
            if cnt > 1000:
                raise Exception("After 1000 re_generates still not success, giving up.")
            # update position
            for i in range(num_agents):
                if update_agents[i] == 1:
                    x = np.setdiff1d(np.arange(len(valid_positions)), agents_position_idx)
                    agents_position_idx[i] = np.random.choice(x)
                    agents_position[i] = valid_positions[agents_position_idx[i]]
                    x = np.setdiff1d(np.arange(len(valid_positions)), agents_target_idx)
                    agents_target_idx[i] = np.random.choice(x)
                    agents_target[i] = valid_positions[agents_target_idx[i]]
            update_agents = np.zeros(num_agents)

            # agents_direction must be a direction for which a solution is
            # guaranteed.
            agents_direction = [0] * num_agents
            re_generate = False
            for i in range(num_agents):
                valid_movements = []
                for direction in range(4):
                    position = agents_position[i]
                    moves = rail.get_transitions(position[0], position[1], direction)
                    for move_index in range(4):
                        if moves[move_index]:
                            valid_movements.append((direction, move_index))

                valid_starting_directions = []
                for m in valid_movements:
                    new_position = get_new_position(agents_position[i], m[1])
                    if m[0] not in valid_starting_directions and rail.check_path_exists(new_position, m[1],
                                                                                        agents_target[i]):
                        valid_starting_directions.append(m[0])

                if len(valid_starting_directions) == 0:
                    update_agents[i] = 1
                    warnings.warn(
                        "reset position for agent[{}]: {} -> {}".format(i, agents_position[i], agents_target[i]))
                    re_generate = True
                    break
                else:
                    agents_direction[i] = valid_starting_directions[
                        np.random.choice(len(valid_starting_directions), 1)[0]]

        agents_speed = speed_initialization_helper(num_agents, speed_ratio_map, seed=_runtime_seed)
        return Schedule(agent_positions=agents_position, agent_directions=agents_direction,
                        agent_targets=agents_target, agent_speeds=agents_speed, agent_malfunction_rates=None)

    return generator


def schedule_from_file(filename, load_from_package=None) -> ScheduleGenerator:
    """
    Utility to load pickle file

    Parameters
    ----------
    input_file : Pickle file generated by env.save() or editor

    Returns
    -------
    Tuple[List[Tuple[int,int]], List[Tuple[int,int]], List[Tuple[int,int]], List[float]]
        initial positions, directions, targets speeds
    """

    def generator(rail: GridTransitionMap, num_agents: int, hints: Any = None,
                  num_resets: int = 0) -> Schedule:
        if load_from_package is not None:
            from importlib_resources import read_binary
            load_data = read_binary(load_from_package, filename)
        else:
            with open(filename, "rb") as file_in:
                load_data = file_in.read()
        data = msgpack.unpackb(load_data, use_list=False, encoding='utf-8')

        # agents are always reset as not moving
        if len(data['agents_static'][0]) > 5:
            agents_static = [EnvAgentStatic(d[0], d[1], d[2], d[3], d[4], d[5]) for d in data["agents_static"]]
        else:
            agents_static = [EnvAgentStatic(d[0], d[1], d[2], d[3]) for d in data["agents_static"]]

        # setup with loaded data
        agents_position = [a.initial_position for a in agents_static]
        agents_direction = [a.direction for a in agents_static]
        agents_target = [a.target for a in agents_static]
        if len(data['agents_static'][0]) > 5:
            agents_speed = [a.speed_data['speed'] for a in agents_static]
            agents_malfunction = [a.malfunction_data['malfunction_rate'] for a in agents_static]
        else:
            agents_speed = None
            agents_malfunction = None
        return Schedule(agent_positions=agents_position, agent_directions=agents_direction,
                        agent_targets=agents_target, agent_speeds=agents_speed,
                        agent_malfunction_rates=agents_malfunction)

    return generator<|MERGE_RESOLUTION|>--- conflicted
+++ resolved
@@ -43,9 +43,6 @@
 
 
 def complex_schedule_generator(speed_ratio_map: Mapping[float, float] = None, seed: int = 1) -> ScheduleGenerator:
-<<<<<<< HEAD
-    def generator(rail: GridTransitionMap, num_agents: int, hints: Any = None, num_resets: int = 0) -> Schedule:
-=======
     """
 
     Generator used to generate the levels of Round 1 in the Flatland Challenge. It can only be used together
@@ -56,9 +53,8 @@
     :param seed: Initiate random seed generator
     :return:
     """
->>>>>>> 2947c388
-
-    def generator(rail: GridTransitionMap, num_agents: int, hints: Any = None, num_resets: int = 0):
+
+    def generator(rail: GridTransitionMap, num_agents: int, hints: Any = None, num_resets: int = 0) -> Schedule:
         """
 
         The generator that assigns tasks to all the agents
@@ -98,10 +94,7 @@
     :param seed: Initiate random seed generator
     """
 
-<<<<<<< HEAD
     def generator(rail: GridTransitionMap, num_agents: int, hints: Any = None, num_resets: int = 0) -> Schedule:
-=======
-    def generator(rail: GridTransitionMap, num_agents: int, hints: Any = None, num_resets: int = 0):
         """
 
         The generator that assigns tasks to all the agents
@@ -111,7 +104,6 @@
         :param num_resets: How often the generator has been reset.
         :return: Returns the generator to the rail constructor
         """
->>>>>>> 2947c388
 
         _runtime_seed = seed + num_resets
         np.random.seed(_runtime_seed)
@@ -194,11 +186,7 @@
     """
 
     def generator(rail: GridTransitionMap, num_agents: int, hints: Any = None,
-<<<<<<< HEAD
                 num_resets: int = 0) -> Schedule:
-=======
-                  num_resets: int = 0) -> ScheduleGeneratorProduct:
->>>>>>> 2947c388
         _runtime_seed = seed + num_resets
 
         np.random.seed(_runtime_seed)
