--- conflicted
+++ resolved
@@ -11,28 +11,8 @@
 from flatland.envs.step_utils.speed_counter import SpeedCounter
 from flatland.envs.step_utils.state_machine import TrainStateMachine
 from flatland.envs.step_utils.states import TrainState
-<<<<<<< HEAD
 from flatland.envs.timetable_utils import Line
-
-Agent = NamedTuple('Agent', [('initial_position', Tuple[int, int]),
-                             ('initial_direction', Grid4TransitionsEnum),
-                             ('direction', Grid4TransitionsEnum),
-                             ('target', Tuple[int, int]),
-                             ('moving', bool),
-                             ('earliest_departure', int),
-                             ('latest_arrival', int),
-                             ('handle', int),
-                             ('position', Tuple[int, int]),
-                             ('arrival_time', int),
-                             ('old_direction', Grid4TransitionsEnum),
-                             ('old_position', Tuple[int, int]),
-                             ('speed_counter', SpeedCounter),
-                             ('action_saver', ActionSaver),
-                             ('state_machine', TrainStateMachine),
-                             ('malfunction_handler', MalfunctionHandler),
-                             ])
-=======
-from flatland.envs.timetable_utils import Line, Timetable
+from flatland.envs.timetable_utils import Timetable
 
 
 class Agent(NamedTuple):
@@ -55,7 +35,6 @@
     waypoints: List[Waypoint] = None
     waypoints_earliest_departure: List[int] = None
     waypoints_latest_arrival: List[int] = None
->>>>>>> 21f34ac8
 
 
 def load_env_agent(agent_tuple: Agent):
@@ -174,7 +153,7 @@
             distance = len(shortest_path)
         else:
             distance = 0
-        speed = self.speed_counter.speed
+        speed = self.speed_counter.max_speed
         return int(np.ceil(distance / speed))
 
     def get_time_remaining_until_latest_arrival(self, elapsed_steps: int) -> int:
