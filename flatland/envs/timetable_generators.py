<<<<<<< HEAD
import pickle
from pathlib import Path
=======
"""Timetable generators: Railway Undertaking (RU) / Eisenbahnverkehrsunternehmen (EVU)."""
>>>>>>> 24525189
from typing import List

import numpy as np
from numpy.random.mtrand import RandomState

from flatland.envs.agent_utils import EnvAgent
from flatland.envs.distance_map import DistanceMap
from flatland.envs.rail_env_shortest_paths import get_shortest_paths
from flatland.envs.timetable_utils import Timetable


def len_handle_none(v):
    if v is not None:
        return len(v)
    else:
        return 0


def timetable_generator(agents: List[EnvAgent], distance_map: DistanceMap,
                        agents_hints: dict, np_random: RandomState = None) -> Timetable:
    """
    Calculates earliest departure and latest arrival times for the agents
    This is the new addition in Flatland 3
    Also calculates the max episodes steps based on the density of the timetable

    inputs:
        agents - List of all the agents rail_env.agents
        distance_map - Distance map of positions to targets of each agent in each direction
        agent_hints - Uses the number of cities
        np_random - RNG state for seeding
    returns:
        Timetable with the latest_arrivals, earliest_departures and max_episdode_steps
    """
    # max_episode_steps calculation
    if agents_hints:
        city_positions = agents_hints['city_positions']
        num_cities = len(city_positions)
    else:
        num_cities = 2

    timedelay_factor = 4
    alpha = 2
    num_agents = len(agents)
    max_episode_steps = int(timedelay_factor * alpha * \
<<<<<<< HEAD
                            (distance_map.rail.width + distance_map.rail.height + (len(agents) / num_cities)))
=======
                            (distance_map.rail.width + distance_map.rail.height + (num_agents / num_cities)))
>>>>>>> 24525189

    # Multipliers
    old_max_episode_steps_multiplier = 3.0
    new_max_episode_steps_multiplier = 1.5
    travel_buffer_multiplier = 1.3  # must be strictly lesser than new_max_episode_steps_multiplier
    assert new_max_episode_steps_multiplier > travel_buffer_multiplier
    end_buffer_multiplier = 0.05
    mean_shortest_path_multiplier = 0.2

<<<<<<< HEAD
    shortest_paths = get_shortest_paths(distance_map)
    shortest_paths_lengths = [len_handle_none(v) for k, v in shortest_paths.items()]
=======
    if len(agents[0].waypoints) > 1:
        # distance for intermediates parts and sum up
        line_length = len(agents[0].waypoints) - 1
        fake_agents = []
        for i in range(line_length):
            for a in agents:
                waypoints = a.waypoints

                fake_agents.append(EnvAgent(
                    handle=i * num_agents + a.handle,
                    initial_position=waypoints[i].position,
                    initial_direction=waypoints[i].direction,
                    position=waypoints[i].position,
                    direction=waypoints[i].direction,
                    target=waypoints[i + 1].position,
                ))
        distance_map_with_intermediates = DistanceMap(fake_agents, distance_map.env_height, distance_map.env_width)
        distance_map_with_intermediates.reset(fake_agents, distance_map.rail)

        shortest_paths = get_shortest_paths(distance_map_with_intermediates)
        shortest_path_segment_lengths = [[] for _ in range(num_agents)]
        for k, v in shortest_paths.items():
            shortest_path_segment_lengths[k % num_agents].append(len_handle_none(v))
        shortest_paths_lengths = [sum(l) for l in shortest_path_segment_lengths]
    else:
        shortest_paths = get_shortest_paths(distance_map)
        shortest_paths_lengths = [len_handle_none(v) for k, v in shortest_paths.items()]
        shortest_path_segment_lengths = [[l] for l in shortest_paths_lengths]
>>>>>>> 24525189

    # Find mean_shortest_path_time
    agent_speeds = [agent.speed_counter.speed for agent in agents]
    agent_shortest_path_times = np.array(shortest_paths_lengths) / np.array(agent_speeds)
    mean_shortest_path_time = np.mean(agent_shortest_path_times)

    # Deciding on a suitable max_episode_steps
    longest_speed_normalized_time = np.max(agent_shortest_path_times)
    mean_path_delay = mean_shortest_path_time * mean_shortest_path_multiplier
    max_episode_steps_new = int(np.ceil(longest_speed_normalized_time * new_max_episode_steps_multiplier) + mean_path_delay)

    max_episode_steps_old = int(max_episode_steps * old_max_episode_steps_multiplier)

    max_episode_steps = min(max_episode_steps_new, max_episode_steps_old)

    end_buffer = int(max_episode_steps * end_buffer_multiplier)
    latest_arrival_max = max_episode_steps - end_buffer

    earliest_departures = []
    latest_arrivals = []

    for agent in agents:
        agent_shortest_path_time = agent_shortest_path_times[agent.handle]
        agent_travel_time_max = int(np.ceil((agent_shortest_path_time * travel_buffer_multiplier) + mean_path_delay))

        departure_window_max = max(latest_arrival_max - agent_travel_time_max, 1)

        earliest_departure = np_random.randint(0, departure_window_max)
        latest_arrival = earliest_departure + agent_travel_time_max
<<<<<<< HEAD

        earliest_departures.append(earliest_departure)
        latest_arrivals.append(latest_arrival)
=======
>>>>>>> 24525189

        agent.earliest_departure = earliest_departure
        agent.latest_arrival = latest_arrival
        ed = earliest_departure
        eds = [earliest_departure]
        for l in shortest_path_segment_lengths[agent.handle]:
            ed += l
            eds.append(ed)
        la = latest_arrival
        las = [latest_arrival]
        for l in reversed(shortest_path_segment_lengths[agent.handle]):
            la -= l
            las.insert(0, la)
        eds[-1] = None
        las[0] = None
        earliest_departures.append(eds)
        latest_arrivals.append(las)

    return Timetable(earliest_departures=earliest_departures, latest_arrivals=latest_arrivals,
                     max_episode_steps=max_episode_steps)


def ttgen_flatland2(agents: List[EnvAgent], distance_map: DistanceMap,
                    agents_hints: dict, np_random: RandomState = None) -> Timetable:
<<<<<<< HEAD
    nMaxSteps = 1000
    return Timetable(
        earliest_departures=[0] * len(agents),
        latest_arrivals=[nMaxSteps] * len(agents),
        max_episode_steps=1000)


class FileTimetableGenerator():
    def __init__(self, filename: Path):
        self.filename = filename

    def generate(self, *args, **kwargs) -> Timetable:
        with open(self.filename, "rb") as file_in:
            return pickle.loads(file_in.read())

    @staticmethod
    def save(filename: Path, tt: Timetable):
        with open(filename, "wb") as file_out:
            file_out.write(pickle.dumps(tt))

    def __call__(self, *args, **kwargs):
        return self.generate(*args, **kwargs)

    @staticmethod
    def wrap(timetable_generator: timetable_generator, tt_pkl: Path) -> timetable_generator:
        def _wrap(*args, **kwargs):
            tt = timetable_generator(*args, **kwargs)
            FileTimetableGenerator.save(tt_pkl, tt)
            return tt

        return _wrap
=======
    n_max_steps = 1000
    return Timetable(
        earliest_departures=[[0]] * len(agents),
        latest_arrivals=[[n_max_steps]] * len(agents),
        max_episode_steps=n_max_steps)
>>>>>>> 24525189
<|MERGE_RESOLUTION|>--- conflicted
+++ resolved
@@ -1,9 +1,6 @@
-<<<<<<< HEAD
+"""Timetable generators: Railway Undertaking (RU) / Eisenbahnverkehrsunternehmen (EVU)."""
 import pickle
 from pathlib import Path
-=======
-"""Timetable generators: Railway Undertaking (RU) / Eisenbahnverkehrsunternehmen (EVU)."""
->>>>>>> 24525189
 from typing import List
 
 import numpy as np
@@ -48,11 +45,7 @@
     alpha = 2
     num_agents = len(agents)
     max_episode_steps = int(timedelay_factor * alpha * \
-<<<<<<< HEAD
-                            (distance_map.rail.width + distance_map.rail.height + (len(agents) / num_cities)))
-=======
                             (distance_map.rail.width + distance_map.rail.height + (num_agents / num_cities)))
->>>>>>> 24525189
 
     # Multipliers
     old_max_episode_steps_multiplier = 3.0
@@ -62,10 +55,6 @@
     end_buffer_multiplier = 0.05
     mean_shortest_path_multiplier = 0.2
 
-<<<<<<< HEAD
-    shortest_paths = get_shortest_paths(distance_map)
-    shortest_paths_lengths = [len_handle_none(v) for k, v in shortest_paths.items()]
-=======
     if len(agents[0].waypoints) > 1:
         # distance for intermediates parts and sum up
         line_length = len(agents[0].waypoints) - 1
@@ -94,7 +83,6 @@
         shortest_paths = get_shortest_paths(distance_map)
         shortest_paths_lengths = [len_handle_none(v) for k, v in shortest_paths.items()]
         shortest_path_segment_lengths = [[l] for l in shortest_paths_lengths]
->>>>>>> 24525189
 
     # Find mean_shortest_path_time
     agent_speeds = [agent.speed_counter.speed for agent in agents]
@@ -124,12 +112,6 @@
 
         earliest_departure = np_random.randint(0, departure_window_max)
         latest_arrival = earliest_departure + agent_travel_time_max
-<<<<<<< HEAD
-
-        earliest_departures.append(earliest_departure)
-        latest_arrivals.append(latest_arrival)
-=======
->>>>>>> 24525189
 
         agent.earliest_departure = earliest_departure
         agent.latest_arrival = latest_arrival
@@ -154,12 +136,11 @@
 
 def ttgen_flatland2(agents: List[EnvAgent], distance_map: DistanceMap,
                     agents_hints: dict, np_random: RandomState = None) -> Timetable:
-<<<<<<< HEAD
-    nMaxSteps = 1000
+    n_max_steps = 1000
     return Timetable(
-        earliest_departures=[0] * len(agents),
-        latest_arrivals=[nMaxSteps] * len(agents),
-        max_episode_steps=1000)
+        earliest_departures=[[0]] * len(agents),
+        latest_arrivals=[[n_max_steps]] * len(agents),
+        max_episode_steps=n_max_steps)
 
 
 class FileTimetableGenerator():
@@ -185,11 +166,4 @@
             FileTimetableGenerator.save(tt_pkl, tt)
             return tt
 
-        return _wrap
-=======
-    n_max_steps = 1000
-    return Timetable(
-        earliest_departures=[[0]] * len(agents),
-        latest_arrivals=[[n_max_steps]] * len(agents),
-        max_episode_steps=n_max_steps)
->>>>>>> 24525189
+        return _wrap