--- conflicted
+++ resolved
@@ -1,19 +1,13 @@
-<<<<<<< HEAD
-"""Line generators (railway undertaking, "EVU")."""
+"""Line generators: Railway Undertaking (RU) / Eisenbahnverkehrsunternehmen (EVU)."""
 import pickle
 from pathlib import Path
-=======
-"""Line generators: Railway Undertaking (RU) / Eisenbahnverkehrsunternehmen (EVU)."""
->>>>>>> 24525189
+
 from typing import Tuple, List, Callable, Mapping, Optional, Any
 
 from numpy.random.mtrand import RandomState
 
-<<<<<<< HEAD
-=======
 from flatland.core.grid.grid4 import Grid4TransitionsEnum
 from flatland.core.grid.grid_utils import IntVector2DArray
->>>>>>> 24525189
 from flatland.core.transition_map import GridTransitionMap
 from flatland.envs import persistence
 from flatland.envs.timetable_utils import Line
@@ -53,11 +47,7 @@
         self.seed = seed
         self.line_length = line_length
 
-<<<<<<< HEAD
-    def generate(self, rail: GridTransitionMap, num_agents: int, hints: Any = None, num_resets: int = 0, np_random: RandomState = None) -> Line:
-=======
     def generate(self, rail: GridTransitionMap, num_agents: int, hints: dict = None, num_resets: int = 0, np_random: RandomState = None) -> Line:
->>>>>>> 24525189
         pass
 
     def __call__(self, *args, **kwargs):
@@ -99,49 +89,13 @@
         else:
             return 0
 
-<<<<<<< HEAD
-    def generate(self, rail: GridTransitionMap, num_agents: int, hints: dict, num_resets: int,
-                 np_random: RandomState) -> Line:
-        """
-
-        The generator that assigns tasks to all the agents
-        :param rail: Rail infrastructure given by the rail_generator
-        :param num_agents: Number of agents to include in the line
-        :param hints: Hints provided by the rail_generator These include positions of start/target positions
-        :param num_resets: How often the generator has been reset.
-        :return: Returns the generator to the rail constructor
-        """
-
-        _runtime_seed = self.seed + num_resets
-
-=======
     def _assign_station_in_start_and_target_city(self, hints: dict, rail: GridTransitionMap, city_start: int, city_target: int,
                                                  np_random: RandomState):
->>>>>>> 24525189
         train_stations = hints['train_stations']
         city_orientation = hints['city_orientations']
         city_start_num_stations = len(train_stations[city_start])
         city_target_num_stations = len(train_stations[city_target])
 
-<<<<<<< HEAD
-        city1, city2 = None, None
-        city1_num_stations, city2_num_stations = None, None
-        city1_possible_orientations, city2_possible_orientations = None, None
-
-        for agent_idx in range(num_agents):
-
-            if (agent_idx % 2 == 0):
-                # Setlect 2 cities, find their num_stations and possible orientations
-                city_idx = np_random.choice(len(city_positions), 2, replace=False)
-                city1 = city_idx[0]
-                city2 = city_idx[1]
-                city1_num_stations = len(train_stations[city1])
-                city2_num_stations = len(train_stations[city2])
-                city1_possible_orientations = [city_orientation[city1],
-                                               (city_orientation[city1] + 2) % 4]
-                city2_possible_orientations = [city_orientation[city2],
-                                               (city_orientation[city2] + 2) % 4]
-=======
         city_start_possible_orientations = [city_orientation[city_start],
                                             (city_orientation[city_start] + 2) % 4]
 
@@ -155,7 +109,6 @@
             rail, agent_start, agent_target, city_start_possible_orientations, np_random)
 
         return agent_start, agent_orientation, agent_target
->>>>>>> 24525189
 
     def generate(self, rail: GridTransitionMap, num_agents: int, hints: dict = None, num_resets: int = 0, np_random: RandomState = None) -> Line:
         """
@@ -194,21 +147,6 @@
                 # Run a train in from city 0 to city -1
 
             else:
-<<<<<<< HEAD
-                agent_start_idx = ((2 * np_random.randint(0, 10))) % city2_num_stations
-                agent_target_idx = ((2 * np_random.randint(0, 10)) + 1) % city1_num_stations
-
-                agent_start = train_stations[city2][agent_start_idx]
-                agent_target = train_stations[city1][agent_target_idx]
-
-                agent_orientation = self.decide_orientation(
-                    rail, agent_start, agent_target, city2_possible_orientations, np_random)
-
-            # agent1 details
-            agents_position.append((agent_start[0][0], agent_start[0][1]))
-            agents_target.append((agent_target[0][0], agent_target[0][1]))
-            agents_direction.append(agent_orientation)
-=======
                 # Run a train in the opposite direction city -1 ...city 0
                 city_idx = list(reversed(city_idx))
 
@@ -221,26 +159,13 @@
             agent_positions.append(cur_agent_positions)
             agent_targets.append((cur_agent_target[0][0], cur_agent_target[0][1]))
             agents_directions.append(cur_agent_orientations)
->>>>>>> 24525189
 
         if self.speed_ratio_map:
             agent_speeds = speed_initialization_helper(num_agents, self.speed_ratio_map, np_random=np_random)
         else:
             agent_speeds = [1.0] * len(agent_positions)
 
-<<<<<<< HEAD
-        # We add multiply factors to the max number of time steps to simplify task in Flatland challenge.
-        # These factors might change in the future.
-        timedelay_factor = 4
-        alpha = 2
-        max_episode_steps = int(
-            timedelay_factor * alpha * (rail.width + rail.height + num_agents / len(city_positions)))
-
-        return Line(agent_positions=agents_position, agent_directions=agents_direction,
-                    agent_targets=agents_target, agent_speeds=speeds)
-=======
         return Line(agent_positions=agent_positions, agent_directions=agents_directions, agent_targets=agent_targets, agent_speeds=agent_speeds)
->>>>>>> 24525189
 
 
 def line_from_file(filename, load_from_package: str = None) -> LineGenerator:
@@ -263,33 +188,16 @@
                   np_random: RandomState = None) -> Line:
         env_dict = persistence.RailEnvPersister.load_env_dict(filename, load_from_package=load_from_package)
 
-<<<<<<< HEAD
-        max_episode_steps = env_dict.get("max_episode_steps", 0)
-        if (max_episode_steps == 0):
-            print("This env file has no max_episode_steps (deprecated) - setting to 100")
-            max_episode_steps = 100
-
-        agents = env_dict["agents"]
-
-        # setup with loaded data
-        agents_position = [a.initial_position for a in agents]
-
-        # this logic is wrong - we should really load the initial_direction as the direction.
-        # agents_direction = [a.direction for a in agents]
-        agents_direction = [a.initial_direction for a in agents]
-=======
         agents = env_dict["agents"]
 
         # setup with loaded data
         agents_position = [[a.initial_position] for a in agents]
         agents_direction = [[a.initial_direction] for a in agents]
->>>>>>> 24525189
         agents_target = [a.target for a in agents]
         agents_speed = [a.speed_counter.speed for a in agents]
 
         return Line(agent_positions=agents_position, agent_directions=agents_direction,
                     agent_targets=agents_target, agent_speeds=agents_speed)
-<<<<<<< HEAD
 
     return generator
 
@@ -313,7 +221,5 @@
             line = line_generator(*args, **kwargs)
             FileLineGenerator.save(line_pkl, line)
             return line
-=======
->>>>>>> 24525189
 
         return _wrap