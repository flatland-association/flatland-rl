--- conflicted
+++ resolved
@@ -29,15 +29,9 @@
             self.next_state = TrainState.READY_TO_DEPART
 
     def _handle_malfunction_off_map(self):
-<<<<<<< HEAD
-        if self.st_signals.malfunction_counter_complete:
-            if self.st_signals.earliest_departure_reached:
-                if self.st_signals.valid_movement_action_given:
-=======
         if not self.st_signals.in_malfunction:
             if self.st_signals.earliest_departure_reached:
                 if self.st_signals.movement_action_given and self.st_signals.movement_allowed:
->>>>>>> 21f34ac8
                     self.next_state = TrainState.MOVING
                 elif self.st_signals.stop_action_given and self.st_signals.movement_allowed:
                     self.next_state = TrainState.STOPPED
