--- conflicted
+++ resolved
@@ -108,18 +108,15 @@
         width = len(llGrid[0])
 
         # TODO: inefficient - each one of these generators loads the complete env file.
-        env = rail_env.RailEnv(  # width=1, height=1,
+        env = rail_env.RailEnv(
             width=width, height=height,
             rail_generator=rail_gen.rail_from_file(filename,
                                                    load_from_package=load_from_package),
             line_generator=line_gen.line_from_file(filename,
                                                    load_from_package=load_from_package),
-<<<<<<< HEAD
             timetable_generator=tt_gen.timetable_from_file(filename, load_from_package=load_from_package),
             # malfunction_generator_and_process_data=mal_gen.malfunction_from_file(filename,
             #    load_from_package=load_from_package),
-=======
->>>>>>> 21f34ac8
             malfunction_generator=mal_gen.FileMalfunctionGen(env_dict),
             obs_builder_object=DummyObservationBuilder(),
             record_steps=True)
