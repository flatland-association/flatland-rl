from flatland.utils.graphics_qt import QtRenderer
from numpy import array
from flatland.utils.graphics_layer import GraphicsLayer
from matplotlib import pyplot as plt
import numpy as np


class QTGL(GraphicsLayer):
    def __init__(self, width, height):
        self.cell_pixels = 50
        self.tile_size = self.cell_pixels

        self.width = width
        self.height = height

        # Total grid size at native scale
        self.widthPx = self.width * self.cell_pixels
        self.heightPx = self.height * self.cell_pixels
        self.qtr = QtRenderer(self.widthPx, self.heightPx, ownWindow=True)

        self.qtr.beginFrame()
        self.qtr.push()

        # This comment comes from minigrid.  Not sure if it's still true. Jeremy.
        # Internally, we draw at the "large" full-grid resolution, but we
        # use the renderer to scale back to the desired size
        self.qtr.scale(self.tile_size / self.cell_pixels, self.tile_size / self.cell_pixels)

        self.tColBg = (255, 255, 255)     # white background
        # self.tColBg = (220, 120, 40)    # background color
        self.tColRail = (0, 0, 0)         # black rails
        self.tColGrid = (230,) * 3        # light grey for grid

        # Draw the background of the in-world cells
        self.qtr.fillRect(0, 0, self.widthPx, self.heightPx, *self.tColBg)
        self.qtr.pop()
        self.qtr.endFrame()

    def adaptColor(self, color):
        if color == "red" or color == "r":
            color = (255, 0, 0)
        elif color == "gray":
            color = (128, 128, 128)
        elif type(color) is list:
            color = array(color) * 255
        elif type(color) is tuple:
            gcolor = array(color)
            color = gcolor[:3] * 255
        else:
            color = self.tColGrid
        return color

    def plot(self, gX, gY, color=None, linewidth=2, **kwargs):
        color = self.adaptColor(color)

        self.qtr.setLineColor(*color)
        lastx = lasty = None
<<<<<<< HEAD

        if False:
            for x, y in zip(gX, gY):
                if lastx is not None:
                    # print("line", lastx, lasty, x, y)
                    self.qtr.drawLine(
                        lastx*self.cell_pixels, -lasty*self.cell_pixels,
                        x*self.cell_pixels, -y*self.cell_pixels)
                lastx = x
                lasty = y
        else:
            # print(gX, gY)
            gPoints = np.stack([array(gX), -array(gY)]).T * self.cell_pixels
            self.qtr.drawPolyline(gPoints)

    def scatter(self, gX, gY, color=None, marker="o", size=5, *args, **kwargs):
        color = self.adaptColor(color)
        self.qtr.setColor(*color)
        self.qtr.setLineColor(*color)
        r = np.sqrt(size)
        gPoints = np.stack([np.atleast_1d(gX), -np.atleast_1d(gY)]).T * self.cell_pixels
        for x, y in gPoints:
            self.qtr.drawCircle(x, y, r)
=======
        for x, y in zip(gX, gY):
            if lastx is not None:
                # print("line", lastx, lasty, x, y)
                self.qtr.drawLine(
                    lastx * self.cell_pixels, -lasty * self.cell_pixels,
                    x * self.cell_pixels, -y * self.cell_pixels)
            lastx = x
            lasty = y

    def scatter(self, *args, **kwargs):
        print("scatter not yet implemented in ", self.__class__)
>>>>>>> bcd44bd6

    def text(self, x, y, sText):
        self.qtr.drawText(x * self.cell_pixels, -y * self.cell_pixels, sText)

    def prettify(self, *args, **kwargs):
        pass

    def prettify2(self, width, height, cell_size):
        pass

    def show(self, block=False):
        pass

    def pause(self, seconds=0.00001):
        pass

    def clf(self):
        pass

    def get_cmap(self, *args, **kwargs):
        return plt.get_cmap(*args, **kwargs)

    def beginFrame(self):
        self.qtr.beginFrame()
        self.qtr.push()
        self.qtr.fillRect(0, 0, self.widthPx, self.heightPx, *self.tColBg)

    def endFrame(self):
        self.qtr.pop()
        self.qtr.endFrame()<|MERGE_RESOLUTION|>--- conflicted
+++ resolved
@@ -55,7 +55,6 @@
 
         self.qtr.setLineColor(*color)
         lastx = lasty = None
-<<<<<<< HEAD
 
         if False:
             for x, y in zip(gX, gY):
@@ -79,19 +78,6 @@
         gPoints = np.stack([np.atleast_1d(gX), -np.atleast_1d(gY)]).T * self.cell_pixels
         for x, y in gPoints:
             self.qtr.drawCircle(x, y, r)
-=======
-        for x, y in zip(gX, gY):
-            if lastx is not None:
-                # print("line", lastx, lasty, x, y)
-                self.qtr.drawLine(
-                    lastx * self.cell_pixels, -lasty * self.cell_pixels,
-                    x * self.cell_pixels, -y * self.cell_pixels)
-            lastx = x
-            lasty = y
-
-    def scatter(self, *args, **kwargs):
-        print("scatter not yet implemented in ", self.__class__)
->>>>>>> bcd44bd6
 
     def text(self, x, y, sText):
         self.qtr.drawText(x * self.cell_pixels, -y * self.cell_pixels, sText)
